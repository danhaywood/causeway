<?xml version="1.0" encoding="UTF-8"?>
<!-- Licensed to the Apache Software Foundation (ASF) under one or more contributor
	license agreements. See the NOTICE file distributed with this work for additional
	information regarding copyright ownership. The ASF licenses this file to
	you under the Apache License, Version 2.0 (the "License"); you may not use
	this file except in compliance with the License. You may obtain a copy of
	the License at http://www.apache.org/licenses/LICENSE-2.0 Unless required
	by applicable law or agreed to in writing, software distributed under the
	License is distributed on an "AS IS" BASIS, WITHOUT WARRANTIES OR CONDITIONS
	OF ANY KIND, either express or implied. See the License for the specific
	language governing permissions and limitations under the License. -->
<project xmlns="http://maven.apache.org/POM/4.0.0"
	xmlns:xsi="http://www.w3.org/2001/XMLSchema-instance"
	xsi:schemaLocation="http://maven.apache.org/POM/4.0.0 http://maven.apache.org/maven-v4_0_0.xsd">
	<modelVersion>4.0.0</modelVersion>

	<parent>
		<groupId>org.apache.isis.core</groupId>
		<artifactId>isis-parent</artifactId>
		<version>2.0.0-SNAPSHOT</version>
		<relativePath>../core-parent/pom.xml</relativePath>
	</parent>

	<artifactId>isis</artifactId>

	<packaging>pom</packaging>

	<name>Apache Isis Core</name>

	<url>https://isis.apache.org</url>

	<description>
        Core framework, providing metamodel, runtime and core APIs.
    </description>

	<properties>

		<isis.skipTests>false</isis.skipTests>
		<maven.test.skip>${isis.skipTests}</maven.test.skip>

		<coreBaseDir>${project.build.directory}/..</coreBaseDir>

		<jar-plugin.automaticModuleName>org.apache.isis.core</jar-plugin.automaticModuleName>
		<git-plugin.propertiesDir>org/apache/isis/core</git-plugin.propertiesDir>
		<git-plugin.gitDir>${coreBaseDir}/../.git</git-plugin.gitDir>

		<maven.compiler.source>1.8</maven.compiler.source>
		<maven.compiler.target>1.8</maven.compiler.target>
		<maven.compiler.arg>-parameters</maven.compiler.arg>

		<dependency.locations.enabled>false</dependency.locations.enabled>
		<project.build.sourceEncoding>UTF-8</project.build.sourceEncoding>
		<project.reporting.outputEncoding>UTF-8</project.reporting.outputEncoding>

		<surefire-plugin.argLine>-Xms1024m -Xmx1024m</surefire-plugin.argLine>
		<testsToExclude>**/*IntegrationTest.java</testsToExclude>

		<checkstyle.configLocation>${coreBaseDir}/codequality/checkstyle.xml</checkstyle.configLocation>
		<pmd.ruleset>${coreBaseDir}/codequality/pmd.xml</pmd.ruleset>

		<license.additional-notes>In addition, Apache Isis uses some Javascript libraries:

			* Twitter Bootstrap, licensed under MIT [1]
			* Bootstrap-Growl (JQuery plugin), licensed under MIT license [2]
			* LiveQuery (JQuery plugin), licensed under MIT license [3]
			* Wicket Bootstrap, licenced under ASL 2 [4]
			* Bootstrap Datetimepicker, licensed under MIT licence [5]
			* Moment.js, licenced under MIT licence [6]

			[1] https://github.com/twbs/bootstrap/blob/master/LICENSE
			[2] https://github.com/mouse0270/bootstrap-growl/blob/master/LICENSE
			[3] https://github.com/brandonaaron/livequery#license
			[4] https://github.com/l0rdn1kk0n/wicket-bootstrap
			[5] https://github.com/Eonasdan/bootstrap-datetimepicker/blob/master/LICENSE
			[6] https://github.com/moment/moment/blob/develop/LICENSE</license.additional-notes>


		<!-- LIBRARY DEPENDENCIES -->

		<approvaltests.version>4.0.2</approvaltests.version>

		<assertj-guava.version>3.1.0</assertj-guava.version>

		<camel.version>2.24.2</camel.version>

		<commons-email.version>1.5</commons-email.version>
		<commons-httpclient.version>3.1</commons-httpclient.version>
		<commons-io.version>2.6</commons-io.version>
		<commons-lang3.version>3.9</commons-lang3.version>
		<commons-logging.version>1.2</commons-logging.version>

		<cucumber.version>5.1.2</cucumber.version>

		<cxf-rt-rs-client.version>3.3.4</cxf-rt-rs-client.version>

		<danhaywood-java-assertjext.version>0.1.0</danhaywood-java-assertjext.version>
		<danhaywood-java-testsupport.version>1.0.0</danhaywood-java-testsupport.version>

		<datanucleus-api-jdo.version>5.2.4</datanucleus-api-jdo.version>
		<datanucleus-core.version>5.2.3</datanucleus-core.version>
		<datanucleus-jdo-api.version>3.2.0-m13</datanucleus-jdo-api.version>
		<datanucleus-jdo-query.version>5.0.9</datanucleus-jdo-query.version>
		<datanucleus-jodatime.version>5.2.0-release</datanucleus-jodatime.version>
		<datanucleus-maven-plugin.version>5.2.1</datanucleus-maven-plugin.version>
		<datanucleus-rdbms.version>5.2.3</datanucleus-rdbms.version>

		<docx4j.version>3.2.1</docx4j.version>

		<easymock.version>2.5.2</easymock.version>
		<error_prone_annotations.version>2.3.2</error_prone_annotations.version>

		<findbugs-annotations.version>2.0.1</findbugs-annotations.version>

		<git-commit-id-plugin.version>3.0.1</git-commit-id-plugin.version>
		<guava.version>28.1-jre</guava.version>

		<htmlparser.version>2.1</htmlparser.version>

		<jakarta.annotation-api.version>1.3.5</jakarta.annotation-api.version>
		<javaee.version>8.0</javaee.version>
		<javafaker.version>1.0.1</javafaker.version>
		<javassist.version>3.19.0-GA</javassist.version>
		<javax-servlet.version>3.1.0</javax-servlet.version>
		<jaxb-core.version>2.3.0.1</jaxb-core.version> <!-- 2.3.2 is not yet available -->
		<jaxb-impl.version>2.3.2</jaxb-impl.version>
		<jaxws-ri.version>2.3.3</jaxws-ri.version>

		<jbcrypt.version>0.4</jbcrypt.version>
		<jboss-jaxrs-api_2.0_spec.version>1.0.0.Final</jboss-jaxrs-api_2.0_spec.version>

		<!-- v3.2 not available yet, use datanucleus staging for now -->
		<!-- <jdo-api.version>3.2</jdo-api.version> -->

		<jdom.version>2.0.2</jdom.version>
		<jmock.version>2.11.0</jmock.version>
		<joda-time.version>2.10.6</joda-time.version>
		<jopt-simple.version>6.0-alpha-3</jopt-simple.version>
		<jquery-ui.version>1.12.1</jquery-ui.version>

		<jsr305.version>3.0.2</jsr305.version>
		<junit-platform.version>1.6.0</junit-platform.version>

		<log4jdbc-remix.version>0.2.7</log4jdbc-remix.version>

		<maven-eclipse-plugin.version>2.10</maven-eclipse-plugin.version>
		<maven-release-plugin.version>2.5.3</maven-release-plugin.version>		<!-- See https://nodejs.org/en/download/ for latest node and npm (lts) versions -->

		<!-- See https://nodejs.org/en/download/ for latest node and npm (lts) versions -->
		<node.version>v12.14.0</node.version>
		<npm.version>6.13.1</npm.version>

		<objenesis.version>2.2</objenesis.version>
		<ognl.version>3.0.9</ognl.version>

		<pdfbox.version>2.0.15</pdfbox.version>
		<picocontainer.version>2.15</picocontainer.version>
		<poi.version>4.1.1</poi.version>

		<quartz-scheduler.version>2.2.1</quartz-scheduler.version>

		<resteasy4-spring-boot-starter.version>4.4.0.Final</resteasy4-spring-boot-starter.version>

		<reflections.version>0.9.11</reflections.version>

		<select2.version>4.0.10</select2.version>
		<shiro.version>1.4.1</shiro.version>
<<<<<<< HEAD
		<!--cors-filter.version>1.0.1</cors-filter.version-->
		<cors-filter.version>2.9</cors-filter.version>
=======
>>>>>>> 1fc6060c
		<simpleslackapi.version>1.2.0</simpleslackapi.version>
		<slf4j-api.version>1.7.26</slf4j-api.version> <!-- as provided by spring-boot, needed to solve convergence issues -->
		<spring-framework.version>5.2.7.RELEASE</spring-framework.version>
		<spring-boot.version>2.3.1.RELEASE</spring-boot.version> <!--  has no effect here, needs to be set in core-parent/pom.xml -->
		<summernote.version>0.8.11</summernote.version>
		<swagger-core.version>1.6.0</swagger-core.version>

		<togglz.version>2.1.0.Final</togglz.version>

		<vaadin.version>14.3.0</vaadin.version>

		<wicket.version>8.8.0</wicket.version>
		<wicket-bootstrap.version>2.0.13</wicket-bootstrap.version> <!-- de.agilecoders.wicket:wicket-bootstrap-core -->
		<wicket-bootstrap-core.version>2.0.13</wicket-bootstrap-core.version>
		<wicket-bootstrap-datetimepicker.version>4.17.47</wicket-bootstrap-datetimepicker.version>
		<wicket-fullcalendar.version>4.2</wicket-fullcalendar.version>
		<wicket-source.version>7.0.0</wicket-source.version>
		<wicket-webjars.version>2.0.15</wicket-webjars.version>

		<wicketstuff.version>8.8.0</wicketstuff.version> <!-- org.wicketstuff:wicketstuff-select2 -->
		<wicketstuff-gmap3.version>${wicket.version}</wicketstuff-gmap3.version>

		<xdocreport.version>1.0.6</xdocreport.version>

	</properties>

	<pluginRepositories>
		<pluginRepository>
			<id>DataNucleus_2</id>
			<url>http://www.datanucleus.org/downloads/maven2/</url> <!--TODO not yet supports SSL, even required? -->
			<snapshots>
				<enabled>false</enabled>
			</snapshots>
		</pluginRepository>
	</pluginRepositories>

	<repositories>
		<repository>
			<id>central</id>
			<name>Central Repository</name>
			<url>https://repo.maven.apache.org/maven2</url>
            <snapshots>
				<enabled>false</enabled>
			</snapshots>
		</repository>
		<repository>
			<id>Apache Repository</id>
			<url>https://repository.apache.org/</url>
			<snapshots>
				<enabled>false</enabled>
			</snapshots>
		</repository>
<!--
 		<repository>
 			<id>Spring Milestones</id>
 			<url>https://repo.spring.io/milestone/</url>
 			<snapshots>
 				<enabled>false</enabled>
 			</snapshots>
 		</repository>
-->
		<repository>
			<id>JBoss Public Release</id>
			<url>https://repository.jboss.org/nexus/content/groups/public-jboss/</url>
			<snapshots>
				<enabled>false</enabled>
			</snapshots>
		</repository>
		<repository>
			<id>sonatype-snapshots</id>
			<url>https://oss.sonatype.org/content/repositories/snapshots</url>
			<snapshots>
				<enabled>true</enabled>
			</snapshots>
		</repository>

		<!-- required for RestEasy -->
		<repository>
			<id>jboss</id>
			<url>https://repository.jboss.org/nexus/content/groups/public-jboss/</url>
			<snapshots>
				<enabled>false</enabled>
			</snapshots>
		</repository>

	</repositories>


	<build>
		<outputDirectory>${project.build.directory}/classes</outputDirectory>
		<testOutputDirectory>${project.build.directory}/test-classes</testOutputDirectory>

		<extensions>
			<!-- scp and sftp support for deployments. -->
			<extension>
				<groupId>org.apache.maven.wagon</groupId>
				<artifactId>wagon-ssh</artifactId>
				<version>2.4</version>
			</extension>
			<!-- ftp support for deployments. -->
			<extension>
				<groupId>org.apache.maven.wagon</groupId>
				<artifactId>wagon-ftp</artifactId>
				<version>2.4</version>
			</extension>
			<extension>
				<groupId>org.apache.maven.archetype</groupId>
				<artifactId>archetype-packaging</artifactId>
				<version>2.2</version>
			</extension>
		</extensions>

		<pluginManagement>
			<plugins>

				<!-- IDE support for Eclipse (if not using m2e). (NetBeans 6.7+ and IDEA
					7.0+ also have built-in support -->
				<plugin>
					<groupId>org.apache.maven.plugins</groupId>
					<artifactId>maven-eclipse-plugin</artifactId>
					<version>${maven-eclipse-plugin.version}</version>
					<configuration>
						<downloadSources>true</downloadSources>
						<downloadJavadocs>true</downloadJavadocs>
						<projectNameTemplate>[groupId].[artifactId]</projectNameTemplate>
					</configuration>
					<!-- use mvn eclipse:eclipse (no goals bound to phases) -->
				</plugin>

				<!-- Compile -->
				<plugin>
					<groupId>org.apache.maven.plugins</groupId>
					<artifactId>maven-compiler-plugin</artifactId>
					<version>${maven-compiler-plugin.version}</version>
					<configuration>
						<showDeprecation>false</showDeprecation>
						<showWarnings>false</showWarnings>
						<source>${maven.compiler.source}</source>
						<target>${maven.compiler.target}</target>
						<compilerArgs>
					        <arg>${maven.compiler.arg}</arg>
					    </compilerArgs>
					</configuration>
					<!-- goal:compile binds to phase:compile -->
					<!-- goal:testCompile binds to phase:test-compile -->
				</plugin>

				<!-- Tests (ignore integration tests) -->
				<plugin>
					<groupId>org.apache.maven.plugins</groupId>
					<artifactId>maven-surefire-plugin</artifactId>
					<version>${maven-surefire-plugin.version}</version>
					<configuration>
						<!-- override defaults and include everything unless explicitly excluded -->
						<includes>
							<include>**/*.java</include>
						</includes>
						<excludes>
							<exclude>${testsToExclude}</exclude>
						</excludes>
						<printSummary>false</printSummary>
						<argLine>@{argLine} ${surefire-plugin.argLine}</argLine>
					</configuration>
					<!-- goal:test binds to phase:test -->
				</plugin>

				<!-- Test Reporting -->
				<plugin>
					<groupId>org.apache.maven.plugins</groupId>
					<artifactId>maven-surefire-report-plugin</artifactId>
					<version>${maven-surefire-plugin.version}</version>
					<!-- goal:report is a report so is configured in the reporting section;
						invokes phase:test before running itself -->
				</plugin>


				<!-- Artifacts derived from code: javadoc; supports both build and report
					goals; not included as a build plugin except through profiles (to speed up
					the build) -->
				<plugin>
					<groupId>org.apache.maven.plugins</groupId>
					<artifactId>maven-javadoc-plugin</artifactId>
					<version>${maven-javadoc-plugin.version}</version>
					<inherited>true</inherited>
					<configuration>
						<!-- as per http://stackoverflow.com/a/16743137/56880; only if using
							java 8 to build -->
						<!-- <additionalparam>-Xdoclint:none</additionalparam> -->
						<debug>true</debug>
						<minmemory>128m</minmemory>
						<maxmemory>1024m</maxmemory>
						<quiet>true</quiet>
						<doctitle>${project.name} ${project.version}</doctitle>
						<windowtitle>${project.name} ${project.version}</windowtitle>
						<testDoctitle>${project.name} ${project.version}
							(TEST API)
						</testDoctitle>
						<testWindowtitle>${project.name}
							${project.version} (TEST API)
						</testWindowtitle>
						<splitindex>true</splitindex>
						<encoding>${project.build.sourceEncoding}</encoding>
						<links>
							<link>https://docs.oracle.com/javase/8/docs/api/</link>
						</links>
						<linksource>true</linksource>
						<!-- http://jira.codehaus.org/browse/MJAVADOC-268 and http://jira.codehaus.org/browse/MJAVADOC-284 -->
						<detectOfflineLinks>false</detectOfflineLinks>
<!--
						<additionalparam>
							-Xdoclint:none
						</additionalparam>
-->
					</configuration>
					<!-- goal:aggregate (for aggregator modules) has no binding; explicitly
						bound in profiles -->
					<!-- goal:jar (for non-aggregator modules) binds to phase:package -->
					<!-- goal:test-jar (for non-aggregator modules) binds to phase:package -->
					<!-- goal:javadoc is a report so is configured in the reporting section -->
				</plugin>

				<!-- Packaging: source jars of main and test code -->
				<plugin>
					<groupId>org.apache.maven.plugins</groupId>
					<artifactId>maven-source-plugin</artifactId>
					<version>${maven-source-plugin.version}</version>
					<configuration>
						<includePom>true</includePom>
					</configuration>
					<!-- goal:aggregate (for aggregator modules) binds to phase:package -->
					<!-- goal:jar and goal:test-jar are meant to bind to phase:package,
						but doesn't seem to so bound explicitly -->
					<executions>
						<execution>
							<id>package-jars</id>
							<phase>package</phase>
							<goals>
								<goal>jar</goal>
								<goal>test-jar</goal>
							</goals>
						</execution>
					</executions>
				</plugin>


				<plugin>
					<groupId>pl.project13.maven</groupId>
					<artifactId>git-commit-id-plugin</artifactId>
					<version>${git-commit-id-plugin.version}</version>
					<executions>
						<execution>
							<id>get-the-git-infos</id>
							<goals>
								<goal>revision</goal>
							</goals>
							<phase>validate</phase>
						</execution>
					</executions>
					<configuration>
						<verbose>false</verbose>
						<useNativeGit>true</useNativeGit>
						<dotGitDirectory>${git-plugin.gitDir}</dotGitDirectory>

						<dateFormat>yyyy-MM-dd'T'HH:mm:ssZ</dateFormat>
						<dateFormatTimeZone>${user.timezone}</dateFormatTimeZone>

						<failOnNoGitDirectory>true</failOnNoGitDirectory>
						<injectAllReactorProjects>true</injectAllReactorProjects>

						<generateGitPropertiesFile>true</generateGitPropertiesFile>
						<generateGitPropertiesFilename>${project.build.outputDirectory}/${git-plugin.propertiesDir}/git.properties</generateGitPropertiesFilename>

						<abbrevLength>7</abbrevLength>
					</configuration>

				</plugin>


				<!-- Packaging: jar -->
				<plugin>
					<groupId>org.apache.maven.plugins</groupId>
					<artifactId>maven-jar-plugin</artifactId>
					<version>${maven-jar-plugin.version}</version>
					<!-- goal:jar binds to phase:package -->
					<!-- goal:test-jar supposedly binds to phase:package, but seems to need
						this explicit binding. -->
					<executions>
						<execution>
							<id>package-test-jar</id>
							<phase>package</phase>
							<goals>
								<goal>test-jar</goal>
							</goals>
							<configuration>
								<archive>
									<manifest>
										<addDefaultSpecificationEntries>true</addDefaultSpecificationEntries>
										<addDefaultImplementationEntries>true</addDefaultImplementationEntries>
									</manifest>
								</archive>
							</configuration>
						</execution>
					</executions>
					<configuration>
						<archive>
							<manifest>
								<addDefaultSpecificationEntries>true</addDefaultSpecificationEntries>
								<addDefaultImplementationEntries>true</addDefaultImplementationEntries>
							</manifest>
							<manifestEntries>
								<Automatic-Module-Name>${jar-plugin.automaticModuleName}</Automatic-Module-Name>
								<Implementation-Vendor-Id>org.apache.isis</Implementation-Vendor-Id>
								<Implementation-Vendor>Apache Isis™ Project</Implementation-Vendor>
								<Bundle-SymbolicName>${jar-plugin.automaticModuleName}</Bundle-SymbolicName>
								<SCM-Revision>${git.commit.id.abbrev}</SCM-Revision>
								<!-- required for DN plugin.xml loading -->
								<Bundle-SymbolicName>${jar-plugin.automaticModuleName}</Bundle-SymbolicName>
								<!-- no requirement as of yet. <Bundle-ManifestVersion>2</Bundle-ManifestVersion>
									<Bundle-Name>${jar-plugin.automaticModuleName}</Bundle-Name> <Bundle-Version>2.0.0-SNAPSHOT</Bundle-Version>
									<Bundle-Vendor>Apache Isis™ Project</Bundle-Vendor> -->
							</manifestEntries>
						</archive>
					</configuration>
				</plugin>


				<!-- Packaging: WAR -->
				<plugin>
					<groupId>org.apache.maven.plugins</groupId>
					<artifactId>maven-war-plugin</artifactId>
					<version>${maven-war-plugin}</version>
					<configuration>
						<warSourceExcludes>
							WEB-INF/lib/*.jar
						</warSourceExcludes>
						<archive>
							<manifest>
								<addClasspath>true</addClasspath>
								<classpathPrefix>lib/</classpathPrefix>
							</manifest>
						</archive>
					</configuration>
					<!-- goal:war binds to phase:package -->
				</plugin>


				<!-- release (is also configured in descendant modules) -->
				<plugin>
					<groupId>org.apache.maven.plugins</groupId>
					<artifactId>maven-release-plugin</artifactId>
					<version>${maven-release-plugin.version}</version>
					<configuration>
						<!-- overriddes the default ('clean verify') as workaround -->
						<preparationGoals>clean install</preparationGoals>
						<autoVersionSubmodules>true</autoVersionSubmodules>
						<localCheckout>true</localCheckout>
						<pushChanges>false</pushChanges>
						<waitBeforeTagging>1</waitBeforeTagging>
					</configuration>
					<!-- goal:clean (for aggregator modules) has no bindings; cleans up
						release.properties and any backup POM files -->
					<!-- goal:prepare (for aggregator modules) has no bindings; prepares
						for release in SCM (modifying x.x-SNAPSHOT to x.x) -->
					<!-- goal:update-versions (for aggregator modules) has no bindings;
						updates versions eg to SNAPSHOT -->
					<!-- etc; none of the goals has a binding. -->
				</plugin>


				<plugin>
					<groupId>org.apache.maven.plugins</groupId>
					<artifactId>maven-enforcer-plugin</artifactId>
					<version>${maven-enforcer-plugin.version}</version>
					<configuration>
						<rules>
							<requireMavenVersion>
								<version>[3.5.0,)</version>
							</requireMavenVersion>
							<requireJavaVersion>
								<version>[1.8.0,)</version>
							</requireJavaVersion>
							<!-- seemingly not compatible with use of 2.0.0-SNAPSHOT placeholders
								<requirePluginVersions> <message>All plugin versions must be defined!</message>
								<banLatest>true</banLatest> <banRelease>true</banRelease> </requirePluginVersions> -->
							<DependencyConvergence />
						</rules>
					</configuration>
					<!-- goal:enforce supposedly binds to phase:validate, but explicit binding
						seems to be required -->
					<executions>
						<execution>
							<id>validate-enforce</id>
							<phase>validate</phase>
							<goals>
								<goal>enforce</goal>
							</goals>
						</execution>
					</executions>
				</plugin>

				<plugin>
					<groupId>net.alchim31.maven</groupId>
					<artifactId>yuicompressor-maven-plugin</artifactId>
					<version>1.5.1</version>
					<configuration>
						<statistics>true</statistics>
						<jswarn>false</jswarn>
						<suffix>.min</suffix>
						<excludes>
							<exclude>**/moment.js</exclude>
							<exclude>**/moment.min.js</exclude>
							<exclude>**/bootstrap-datetimepicker.js</exclude>
							<exclude>**/bootstrap-datetimepicker.min.js</exclude>
							<exclude>**/bootstrap-growl.js</exclude>
							<exclude>**/bootstrap-growl.min.js</exclude>
						</excludes>
					</configuration>
					<executions>
						<execution>
							<goals>
								<goal>compress</goal>
							</goals>
						</execution>
					</executions>
				</plugin>
			</plugins>
		</pluginManagement>


		<!-- build plugins; apply to all inheriting modules. Note that some plugins
			also come from the "super-POM" for the default bindings. For example, in
			the 'default' lifecycle, the resources, compiler, surefire, jar, install
			and deploy plugins are automatically included because they provide the default
			bindings. For the 'site' lifecycle, the site plugin is automatically included. -->
		<plugins>
			<plugin>
				<groupId>org.apache.maven.plugins</groupId>
				<artifactId>maven-enforcer-plugin</artifactId>
			</plugin>

			<plugin>
				<artifactId>maven-remote-resources-plugin</artifactId>
				<executions>
					<execution>
						<id>process-remote-resources</id>
						<goals>
							<goal>process</goal>
						</goals>
						<configuration>

						    <!-- Reference the supplemental-model artifact from module supplemental-model -->
				            <supplementalModelArtifacts>
				            	<supplementalModelArtifact>org.apache.isis:supplemental-model:1.0</supplementalModelArtifact>
				            </supplementalModelArtifacts>

							<runOnlyAtExecutionRoot>true</runOnlyAtExecutionRoot>

							 <!-- Specify the path, relative to the JAR root, where the supplemental model file is located -->
							<supplementalModels>
								<supplementalModel>supplemental-models.xml</supplementalModel>
							</supplementalModels>
							<resourceBundles>
								<resourceBundle>org.apache:apache-jar-resource-bundle:1.4</resourceBundle>
							</resourceBundles>
							<properties>
								<projectTimespan>2010~2020</projectTimespan>
								<postDepListText>
									The above (auto-generated) list aggregates the
									dependencies
									(either directly
									or transitively) of all the modules
									that make up ${project.name}.
									You can use
									mvn dependency:list or
									mvn dependency:tree to view dependencies by
									submodule.

									${license.additional-notes}
								</postDepListText>
							</properties>
						</configuration>
					</execution>
				</executions>
			</plugin>

			<!-- run using: mvn org.apache.rat:apache-rat-plugin:check -->
			<plugin>
				<groupId>org.apache.rat</groupId>
				<artifactId>apache-rat-plugin</artifactId>
			</plugin>

			<plugin>
				<groupId>org.apache.maven.plugins</groupId>
				<artifactId>maven-eclipse-plugin</artifactId>
			</plugin>

			<plugin>
				<groupId>org.apache.maven.plugins</groupId>
				<artifactId>maven-jar-plugin</artifactId>
			</plugin>

			<plugin>
				<groupId>org.apache.maven.plugins</groupId>
				<artifactId>maven-release-plugin</artifactId>
				<configuration>
					<!-- overrides the default ('clean verify') -->
					<preparationGoals>clean install</preparationGoals>
					<autoVersionSubmodules>true</autoVersionSubmodules>
				</configuration>
			</plugin>

			<plugin>
				<groupId>org.apache.maven.plugins</groupId>
				<artifactId>maven-deploy-plugin</artifactId>
				<configuration>
					<skip>false</skip>
				</configuration>
			</plugin>
		</plugins>
	</build>


	<dependencyManagement>

		<dependencies>

			<!-- CHILD MODULES -->
			<!-- for benefit of application developers, using scope=import, type=pom -->
			<dependency>
				<groupId>org.apache.isis.core</groupId>
				<artifactId>isis-core-commons</artifactId>
				<version>2.0.0-SNAPSHOT</version>
			</dependency>
			<dependency>
				<groupId>org.apache.isis.core</groupId>
				<artifactId>isis-core-internaltestsupport</artifactId>
				<version>2.0.0-SNAPSHOT</version>
			</dependency>
			<dependency>
				<groupId>org.apache.isis.core</groupId>
				<artifactId>isis-applib</artifactId>
				<version>2.0.0-SNAPSHOT</version>
				<type>jar</type>
				<scope>compile</scope>
			</dependency>
			<dependency>
				<groupId>org.apache.isis.core</groupId>
				<artifactId>isis-core-config</artifactId>
				<version>2.0.0-SNAPSHOT</version>
				<type>jar</type>
				<scope>compile</scope>
			</dependency>
			<dependency>
				<groupId>org.apache.isis.core</groupId>
				<artifactId>isis-schema</artifactId>
				<version>2.0.0-SNAPSHOT</version>
				<type>jar</type>
				<scope>compile</scope>
			</dependency>
			<dependency>
				<groupId>org.apache.isis.core</groupId>
				<artifactId>isis-core-metamodel</artifactId>
				<version>2.0.0-SNAPSHOT</version>
				<type>jar</type>
				<scope>compile</scope>
			</dependency>
			<dependency>
				<groupId>org.apache.isis.core</groupId>
				<artifactId>isis-core-runtime</artifactId>
				<version>2.0.0-SNAPSHOT</version>
			</dependency>
			<dependency>
				<groupId>org.apache.isis.core</groupId>
				<artifactId>isis-core-runtimeservices</artifactId>
				<version>2.0.0-SNAPSHOT</version>
			</dependency>
			<dependency>
				<groupId>org.apache.isis.core</groupId>
				<artifactId>isis-core-webapp</artifactId>
				<version>2.0.0-SNAPSHOT</version>
			</dependency>
			<dependency>
				<groupId>org.apache.isis.viewer</groupId>
				<artifactId>isis-viewer-common</artifactId>
				<version>2.0.0-SNAPSHOT</version>
			</dependency>
			<dependency>
				<groupId>org.apache.isis.viewer</groupId>
				<artifactId>isis-viewer-restfulobjects-applib</artifactId>
				<version>2.0.0-SNAPSHOT</version>
			</dependency>
			<dependency>
				<groupId>org.apache.isis.viewer</groupId>
				<artifactId>isis-viewer-restfulobjects-rendering</artifactId>
				<version>2.0.0-SNAPSHOT</version>
			</dependency>
			<dependency>
				<groupId>org.apache.isis.viewer</groupId>
				<artifactId>isis-viewer-restfulobjects-viewer</artifactId>
				<version>2.0.0-SNAPSHOT</version>
			</dependency>
			<dependency>
				<groupId>org.apache.isis.viewer</groupId>
				<artifactId>isis-viewer-restfulobjects-testing</artifactId>
				<version>2.0.0-SNAPSHOT</version>
			</dependency>
			<dependency>
				<groupId>org.apache.isis.core</groupId>
				<artifactId>isis-core-security</artifactId>
				<version>2.0.0-SNAPSHOT</version>
			</dependency>
			<dependency>
				<groupId>org.apache.isis.security</groupId>
				<artifactId>isis-security-bypass</artifactId>
				<version>2.0.0-SNAPSHOT</version>
			</dependency>
			<dependency>
				<groupId>org.apache.isis.security</groupId>
				<artifactId>isis-security-shiro</artifactId>
				<version>2.0.0-SNAPSHOT</version>
			</dependency>
			<dependency>
				<groupId>org.apache.isis.security</groupId>
				<artifactId>isis-security-keycloak</artifactId>
				<version>2.0.0-SNAPSHOT</version>
			</dependency>
			<dependency>
				<groupId>org.apache.isis.core</groupId>
				<artifactId>isis-core-codegen-bytebuddy</artifactId>
				<version>2.0.0-SNAPSHOT</version>
			</dependency>
			<dependency>
				<groupId>org.apache.isis.persistence</groupId>
				<artifactId>isis-persistence-jdo-applib</artifactId>
				<version>2.0.0-SNAPSHOT</version>
			</dependency>
			<dependency>
				<groupId>org.apache.isis.persistence</groupId>
				<artifactId>isis-persistence-jdo-datanucleus5</artifactId>
				<version>2.0.0-SNAPSHOT</version>
			</dependency>
			<dependency>
				<groupId>org.apache.isis.persistence</groupId>
				<artifactId>isis-persistence-jpa-applib</artifactId>
				<version>2.0.0-SNAPSHOT</version>
			</dependency>
			<dependency>
				<groupId>org.apache.isis.persistence</groupId>
				<artifactId>isis-persistence-jpa-model</artifactId>
				<version>2.0.0-SNAPSHOT</version>
			</dependency>
			<dependency>
				<groupId>org.apache.isis.viewer</groupId>
				<artifactId>isis-viewer-restfulobjects-jaxrsresteasy4</artifactId>
				<version>2.0.0-SNAPSHOT</version>
			</dependency>
			<dependency>
				<groupId>org.apache.isis.viewer</groupId>
				<artifactId>isis-viewer-wicket-model</artifactId>
				<version>2.0.0-SNAPSHOT</version>
			</dependency>
			<dependency>
				<groupId>org.apache.isis.viewer</groupId>
				<artifactId>isis-viewer-wicket-ui</artifactId>
				<version>2.0.0-SNAPSHOT</version>
			</dependency>
			<dependency>
				<groupId>org.apache.isis.viewer</groupId>
				<artifactId>isis-viewer-wicket-viewer</artifactId>
				<version>2.0.0-SNAPSHOT</version>
			</dependency>
			<dependency>
				<groupId>org.apache.isis.mavendeps</groupId>
				<artifactId>isis-mavendeps-unittests</artifactId>
				<version>2.0.0-SNAPSHOT</version>
				<type>pom</type>
			</dependency>
			<dependency>
				<groupId>org.apache.isis.mavendeps</groupId>
				<artifactId>isis-mavendeps-integtests</artifactId>
				<version>2.0.0-SNAPSHOT</version>
				<type>pom</type>
			</dependency>
			<dependency>
				<groupId>org.apache.isis.mavendeps</groupId>
				<artifactId>isis-mavendeps-integspecs</artifactId>
				<version>2.0.0-SNAPSHOT</version>
				<type>pom</type>
			</dependency>
			<dependency>
				<groupId>org.apache.isis.mavendeps</groupId>
				<artifactId>isis-mavendeps-webapp</artifactId>
				<version>2.0.0-SNAPSHOT</version>
				<type>pom</type>
			</dependency>
			<dependency>
				<groupId>org.apache.isis.mavendeps</groupId>
				<artifactId>isis-mavendeps-jdk11</artifactId>
				<version>2.0.0-SNAPSHOT</version>
				<type>pom</type>
			</dependency>


			<!-- THIRD PARTY DEPENDENCIES -->

			<dependency>
				<groupId>org.hibernate</groupId>
				<artifactId>hibernate-validator</artifactId>
				<version>${hibernate-validator.version}</version>
			</dependency>

			<dependency>
			    <groupId>joda-time</groupId>
			    <artifactId>joda-time</artifactId>
			    <version>${joda-time.version}</version>
			</dependency>

			<dependency>
				<groupId>com.approvaltests</groupId>
				<artifactId>approvaltests</artifactId>
				<version>${approvaltests.version}</version>
			</dependency>

			<dependency>
				<groupId>com.danhaywood.java</groupId>
				<artifactId>danhaywood-java-assertjext</artifactId>
				<version>${danhaywood-java-assertjext.version}</version>
			</dependency>
			<dependency>
				<groupId>com.danhaywood.java</groupId>
				<artifactId>danhaywood-java-testsupport</artifactId>
				<version>${danhaywood-java-testsupport.version}</version>
				<scope>test</scope>
			</dependency>

			<dependency>
				<groupId>com.google.errorprone</groupId>
				<artifactId>error_prone_annotations</artifactId>
				<version>${error_prone_annotations.version}</version>
			</dependency>

			<!-- provides @Nullable -->
			<dependency>
				<groupId>com.google.code.findbugs</groupId>
				<artifactId>annotations</artifactId>
				<version>${findbugs-annotations.version}</version>
			</dependency>

			<dependency>
				<groupId>com.google.code.findbugs</groupId>
				<artifactId>jsr305</artifactId>
				<version>${jsr305.version}</version>
			</dependency>

			<dependency>
				<groupId>com.google.guava</groupId>
				<artifactId>guava</artifactId>
				<version>${guava.version}</version>
			</dependency>

			<dependency>
				<groupId>commons-httpclient</groupId>
				<artifactId>commons-httpclient</artifactId>
				<version>${commons-httpclient.version}</version>
			</dependency>
			<dependency>
				<groupId>commons-io</groupId>
				<artifactId>commons-io</artifactId>
				<version>${commons-io.version}</version>
			</dependency>

			<dependency>
				<!-- required because resteasy-jaxrs declares as a test dependency whereas
					httpclient4 needs it as a compile dependency -->
				<groupId>commons-logging</groupId>
				<artifactId>commons-logging</artifactId>
				<version>${commons-logging.version}</version>
			</dependency>

			<dependency>
				<groupId>com.github.javafaker</groupId>
				<artifactId>javafaker</artifactId>
				<version>${javafaker.version}</version>
			</dependency>

			<dependency>
				<groupId>com.ullink.slack</groupId>
				<artifactId>simpleslackapi</artifactId>
				<version>${simpleslackapi.version}</version>
			</dependency>

			<dependency>
				<groupId>com.sun.xml.bind</groupId>
				<artifactId>jaxb-core</artifactId>
				<version>${jaxb-core.version}</version>
			</dependency>
			<dependency>
				<groupId>com.sun.xml.bind</groupId>
				<artifactId>jaxb-impl</artifactId>
				<version>${jaxb-impl.version}</version>
			</dependency>
			<dependency>
				<groupId>com.sun.xml.ws</groupId>
				<artifactId>jaxws-ri</artifactId>
				<version>${jaxws-ri.version}</version>
				<type>pom</type>
			</dependency>


			<dependency>
				<groupId>de.agilecoders.wicket</groupId>
				<artifactId>wicket-bootstrap-core</artifactId>
				<version>${wicket-bootstrap-core.version}</version>
			</dependency>
			<dependency>
				<groupId>de.agilecoders.wicket</groupId>
				<artifactId>wicket-bootstrap-extensions</artifactId>
				<version>${wicket-bootstrap.version}</version>
			</dependency>
			<dependency>
				<groupId>de.agilecoders.wicket</groupId>
				<artifactId>wicket-bootstrap-themes</artifactId>
				<version>${wicket-bootstrap.version}</version>
			</dependency>
			<dependency>
				<groupId>de.agilecoders.wicket.webjars</groupId>
				<artifactId>wicket-webjars</artifactId>
				<version>${wicket-webjars.version}</version>
			</dependency>

			<dependency>
				<groupId>fr.opensagres.xdocreport</groupId>
				<artifactId>fr.opensagres.xdocreport.document.docx</artifactId>
				<version>${xdocreport.version}</version>
			</dependency>
			<dependency>
				<groupId>fr.opensagres.xdocreport</groupId>
				<artifactId>fr.opensagres.xdocreport.template.freemarker</artifactId>
				<version>${xdocreport.version}</version>
			</dependency>
			<dependency>
				<groupId>fr.opensagres.xdocreport</groupId>
				<artifactId>fr.opensagres.xdocreport.converter.docx.xwpf</artifactId>
				<version>${xdocreport.version}</version>
			</dependency>
			<dependency>
				<groupId>fr.opensagres.xdocreport</groupId>
				<artifactId>org.apache.poi.xwpf.converter.pdf</artifactId>
				<version>${xdocreport.version}</version>
			</dependency>
			<dependency>
				<groupId>fr.opensagres.xdocreport</groupId>
				<artifactId>org.apache.poi.xwpf.converter.core</artifactId>
				<version>${xdocreport.version}</version>
			</dependency>

			<dependency>
				<groupId>io.swagger</groupId>
				<artifactId>swagger-core</artifactId>
				<version>${swagger-core.version}</version>
			</dependency>

			<dependency>
				<groupId>jakarta.annotation</groupId>
				<artifactId>jakarta.annotation-api</artifactId>
				<version>${jakarta.annotation-api.version}</version>
			</dependency>

			<dependency>
				<groupId>javax</groupId>
				<artifactId>javaee-api</artifactId>
				<version>${javaee.version}</version>
			</dependency>

			<dependency>
				<groupId>javax.servlet</groupId>
				<artifactId>javax.servlet-api</artifactId>
				<version>${javax-servlet.version}</version>
			</dependency>

			<dependency>
			    <groupId>javax.jdo</groupId>
			    <artifactId>jdo-api</artifactId>
			    <version>${jdo-api.version}</version>
			</dependency>

			<dependency>
				<groupId>net.sf.jopt-simple</groupId>
				<artifactId>jopt-simple</artifactId>
				<version>${jopt-simple.version}</version>
			</dependency>

			<dependency>
				<groupId>net.ftlines.wicket-fullcalendar</groupId>
				<artifactId>wicket-fullcalendar-core</artifactId>
				<version>${wicket-fullcalendar.version}</version>
			</dependency>
			<dependency>
				<groupId>net.ftlines.wicket-source</groupId>
				<!-- <groupId>com.github.jennybrown8.wicket-source</groupId> -->
				<artifactId>wicket-source</artifactId>
				<version>${wicket-source.version}</version>
			</dependency>

			<!-- TODO: when used, move exclusions down -->
			<dependency>
				<groupId>ognl</groupId>
				<artifactId>ognl</artifactId>
				<version>${ognl.version}</version>
				<exclusions>
					<exclusion>
						<groupId>javassist</groupId>
						<artifactId>javassist</artifactId>
					</exclusion>
				</exclusions>
			</dependency>

			<dependency>
				<groupId>org.apache.camel</groupId>
				<artifactId>camel-core</artifactId>
				<version>${camel.version}</version>
			</dependency>
			<dependency>
				<groupId>org.apache.camel</groupId>
				<artifactId>camel-spring</artifactId>
				<version>${camel.version}</version>
			</dependency>
			<dependency>
				<groupId>org.apache.camel</groupId>
				<artifactId>camel-jms</artifactId>
				<version>${camel.version}</version>
			</dependency>
			<dependency>
				<groupId>org.apache.camel</groupId>
				<artifactId>camel-stream</artifactId>
				<version>${camel.version}</version>
			</dependency>
			<dependency>
				<groupId>org.apache.camel</groupId>
				<artifactId>camel-ognl</artifactId>
				<version>${camel.version}</version>
			</dependency>
			<dependency>
				<groupId>org.apache.camel</groupId>
				<artifactId>camel-jaxb</artifactId>
				<version>${camel.version}</version>
			</dependency>
			<dependency>
				<groupId>org.apache.camel</groupId>
				<artifactId>camel-jackson</artifactId>
				<version>${camel.version}</version>
			</dependency>
			<dependency>
				<groupId>org.apache.camel</groupId>
				<artifactId>camel-spring-javaconfig</artifactId>
				<version>${camel.version}</version>
			</dependency>
			<dependency>
				<groupId>org.apache.camel</groupId>
				<artifactId>camel-cxf</artifactId>
				<version>${camel.version}</version>
			</dependency>
			<dependency>
				<groupId>org.apache.camel</groupId>
				<artifactId>camel-test</artifactId>
				<version>${camel.version}</version>
				<scope>test</scope>
			</dependency>
			<dependency>
				<groupId>org.apache.camel</groupId>
				<artifactId>camel-test-spring</artifactId>
				<version>${camel.version}</version>
				<scope>test</scope>
			</dependency>

			<!-- TODO: when used, move exclusions down -->
			<dependency>
				<groupId>org.apache.commons</groupId>
				<artifactId>commons-email</artifactId>
				<version>${commons-email.version}</version>
				<exclusions>
					<!-- excluded because provided by javax:javaee-api -->
					<exclusion>
						<groupId>com.sun.mail</groupId>
						<artifactId>javax.mail</artifactId>
					</exclusion>
					<exclusion>
						<groupId>javax.activation</groupId>
						<artifactId>activation</artifactId>
					</exclusion>
				</exclusions>
			</dependency>

			<dependency>
				<groupId>org.apache.commons</groupId>
				<artifactId>commons-lang3</artifactId>
				<version>${commons-lang3.version}</version>
			</dependency>

			<dependency>
				<groupId>org.apache.cxf</groupId>
				<artifactId>cxf-rt-rs-client</artifactId>
				<version>${cxf-rt-rs-client.version}</version>
			</dependency>

			<dependency>
				<groupId>org.apache.pdfbox</groupId>
				<artifactId>pdfbox</artifactId>
				<version>${pdfbox.version}</version>
			</dependency>

			<dependency>
				<groupId>org.apache.poi</groupId>
				<artifactId>poi-ooxml</artifactId>
				<version>${poi.version}</version>
			</dependency>

			<dependency>
				<groupId>org.apache.poi</groupId>
				<artifactId>poi-ooxml-schemas</artifactId>
				<version>${poi.version}</version>
			</dependency>

			<dependency>
				<groupId>org.apache.shiro</groupId>
				<artifactId>shiro-core</artifactId>
				<version>${shiro.version}</version>
			</dependency>
			<dependency>
				<groupId>org.apache.shiro</groupId>
				<artifactId>shiro-web</artifactId>
				<version>${shiro.version}</version>
			</dependency>

			<dependency>
<<<<<<< HEAD
				<groupId>org.ebaysf.web</groupId>
				<artifactId>cors-filter</artifactId>
				<version>${cors-filter.version}</version>
			</dependency>

			<dependency>
=======
>>>>>>> 1fc6060c
	            <groupId>com.vaadin</groupId>
	            <artifactId>vaadin-bom</artifactId>
	            <version>${vaadin.version}</version>
	            <type>pom</type>
	            <scope>import</scope>
	        </dependency>

			<dependency>
				<groupId>org.apache.wicket</groupId>
				<artifactId>wicket</artifactId>
				<version>${wicket.version}</version>
				<type>pom</type>
			</dependency>
			<dependency>
				<groupId>org.apache.wicket</groupId>
				<artifactId>wicket-core</artifactId>
				<version>${wicket.version}</version>
			</dependency>
			<dependency>
				<groupId>org.apache.wicket</groupId>
				<artifactId>wicket-devutils</artifactId>
				<version>${wicket.version}</version>
			</dependency>

			<!-- TODO: when used, move exclusions down -->
			<dependency>
				<groupId>org.apache.wicket</groupId>
				<artifactId>wicket-request</artifactId>
				<version>${wicket.version}</version>
				<exclusions>
					<exclusion>
						<groupId>org.slf4j</groupId>
						<artifactId>slf4j-api</artifactId>
					</exclusion>
				</exclusions>
			</dependency>

			<!-- TODO: when used, move exclusions down -->
			<dependency>
				<groupId>org.apache.wicket</groupId>
				<artifactId>wicket-util</artifactId>
				<version>${wicket.version}</version>
				<exclusions>
					<exclusion>
						<groupId>org.slf4j</groupId>
						<artifactId>slf4j-api</artifactId>
					</exclusion>
				</exclusions>
			</dependency>

			<dependency>
				<groupId>org.apache.wicket</groupId>
				<artifactId>wicket-extensions</artifactId>
				<version>${wicket.version}</version>
			</dependency>

			<!-- TODO: when used, move exclusions down -->
			<dependency>
				<groupId>org.apache.wicket</groupId>
				<artifactId>wicket-datetime</artifactId>
				<version>${wicket.version}</version>
				<exclusions>
					<exclusion>
						<groupId>org.slf4j</groupId>
						<artifactId>slf4j-api</artifactId>
					</exclusion>
				</exclusions>
			</dependency>

			<dependency>
				<groupId>org.apache.wicket</groupId>
				<artifactId>wicket-auth-roles</artifactId>
				<version>${wicket.version}</version>
			</dependency>
			<dependency>
				<groupId>org.apache.wicket</groupId>
				<artifactId>wicket-spring</artifactId>
				<version>${wicket.version}</version>
			</dependency>

			<dependency>
				<groupId>org.assertj</groupId>
				<artifactId>assertj-guava</artifactId>
				<version>${assertj-guava.version}</version>
			</dependency>

			<dependency>
				<groupId>org.datanucleus</groupId>
				<artifactId>datanucleus-api-jdo</artifactId>
				<version>${datanucleus-api-jdo.version}</version>
			</dependency>
			<dependency>
				<groupId>org.datanucleus</groupId>
				<artifactId>datanucleus-core</artifactId>
				<version>${datanucleus-core.version}</version>
			</dependency>
			<dependency>
				<groupId>org.datanucleus</groupId>
				<artifactId>datanucleus-jdo-query</artifactId>
				<version>${datanucleus-jdo-query.version}</version>
			</dependency>
			<dependency>
				<groupId>org.datanucleus</groupId>
				<artifactId>datanucleus-jodatime</artifactId>
				<version>${datanucleus-jodatime.version}</version>
			</dependency>
			<dependency>
				<groupId>org.datanucleus</groupId>
				<artifactId>datanucleus-rdbms</artifactId>
				<version>${datanucleus-rdbms.version}</version>
			</dependency>
			<dependency>
				<groupId>org.datanucleus</groupId>
				<artifactId>javax.jdo</artifactId>
				<version>${datanucleus-jdo-api.version}</version>
			</dependency>

			<dependency>
				<groupId>org.docx4j</groupId>
				<artifactId>docx4j</artifactId>
				<version>${docx4j.version}</version>
			</dependency>

			<dependency>
				<groupId>org.easymock</groupId>
				<artifactId>easymock</artifactId>
				<version>${easymock.version}</version>
			</dependency>

			<!-- TODO: when used, move exclusions down -->
			<dependency>
				<groupId>org.htmlparser</groupId>
				<artifactId>htmlparser</artifactId>
				<version>${htmlparser.version}</version>
				<exclusions>
					<exclusion>
						<groupId>com.sun</groupId>
						<artifactId>tools</artifactId>
					</exclusion>
				</exclusions>
			</dependency>

			<dependency>
				<groupId>org.javassist</groupId>
				<artifactId>javassist</artifactId>
				<version>${javassist.version}</version>
			</dependency>

			<dependency>
				<groupId>org.jboss.spec.javax.ws.rs</groupId>
				<artifactId>jboss-jaxrs-api_2.0_spec</artifactId>
				<version>${jboss-jaxrs-api_2.0_spec.version}</version>
			</dependency>

			<dependency>
				<groupId>org.jdom</groupId>
				<artifactId>jdom</artifactId>
				<version>${jdom.version}</version>
			</dependency>


			<dependency>
				<groupId>org.jboss.resteasy</groupId>
				<artifactId>resteasy-spring-boot-starter</artifactId>
				<version>${resteasy4-spring-boot-starter.version}</version>
			</dependency>

			<dependency>
				<groupId>org.jmock</groupId>
				<artifactId>jmock</artifactId>
				<version>${jmock.version}</version>
			</dependency>
			<dependency>
				<groupId>org.jmock</groupId>
				<artifactId>jmock-junit4</artifactId>
				<version>${jmock.version}</version>
			</dependency>

			<dependency>
				<groupId>org.lazyluke</groupId>
				<artifactId>log4jdbc-remix</artifactId>
				<version>${log4jdbc-remix.version}</version>
			</dependency>

			<dependency>
				<groupId>org.mindrot</groupId>
				<artifactId>jbcrypt</artifactId>
				<version>${jbcrypt.version}</version>
			</dependency>

			<dependency>
				<groupId>org.objenesis</groupId>
				<artifactId>objenesis</artifactId>
				<version>${objenesis.version}</version>
			</dependency>

			<dependency>
				<groupId>org.picocontainer</groupId>
				<artifactId>picocontainer</artifactId>
				<version>${picocontainer.version}</version>
			</dependency>

			<dependency>
				<groupId>org.quartz-scheduler</groupId>
				<artifactId>quartz</artifactId>
				<version>${quartz-scheduler.version}</version>
			</dependency>
			<dependency>
				<groupId>org.quartz-scheduler</groupId>
				<artifactId>quartz-jobs</artifactId>
				<version>${quartz-scheduler.version}</version>
			</dependency>

			<dependency>
				<groupId>org.reflections</groupId>
				<artifactId>reflections</artifactId>
				<version>${reflections.version}</version>
				<scope>test</scope>
			</dependency>

			<dependency>
				<groupId>org.slf4j</groupId>
				<artifactId>slf4j-api</artifactId>
				<version>${slf4j-api.version}</version>
			</dependency>

			<dependency>
				<groupId>org.togglz</groupId>
				<artifactId>togglz-core</artifactId>
				<version>${togglz.version}</version>
			</dependency>
			<dependency>
				<groupId>org.togglz</groupId>
				<artifactId>togglz-junit</artifactId>
				<version>${togglz.version}</version>
				<scope>test</scope>
			</dependency>
			<dependency>
				<groupId>org.togglz</groupId>
				<artifactId>togglz-servlet</artifactId>
				<version>${togglz.version}</version>
			</dependency>
			<dependency>
				<groupId>org.togglz</groupId>
				<artifactId>togglz-console</artifactId>
				<version>${togglz.version}</version>
			</dependency>

			<dependency>
				<groupId>org.webjars</groupId>
				<artifactId>jquery-ui</artifactId>
				<version>${jquery-ui.version}</version>
			</dependency>

			<!-- TODO: when used, move exclusions down -->
			<dependency>
				<groupId>org.webjars</groupId>
				<artifactId>Eonasdan-bootstrap-datetimepicker</artifactId>
				<version>${wicket-bootstrap-datetimepicker.version}</version>
				<exclusions>
					<exclusion>
						<groupId>org.webjars</groupId>
						<artifactId>momentjs</artifactId>
					</exclusion>
				</exclusions>
			</dependency>

			<dependency>
				<groupId>org.webjars</groupId>
				<artifactId>select2</artifactId>
				<version>${select2.version}</version>
			</dependency>

			<dependency>
				<groupId>org.webjars.bower</groupId>
				<artifactId>summernote</artifactId>
				<version>${summernote.version}</version>
			</dependency>

			<dependency>
				<groupId>org.wicketstuff</groupId>
				<artifactId>wicketstuff-gmap3</artifactId>
				<version>${wicketstuff-gmap3.version}</version>
			</dependency>

			<dependency>
				<groupId>org.wicketstuff</groupId>
				<artifactId>wicketstuff-select2</artifactId>
				<version>${wicketstuff.version}</version>
			</dependency>

			<dependency>
				<groupId>io.cucumber</groupId>
				<artifactId>cucumber-java</artifactId>
				<version>${cucumber.version}</version>
			</dependency>
			<dependency>
				<groupId>io.cucumber</groupId>
				<artifactId>cucumber-spring</artifactId>
				<version>${cucumber.version}</version>
			</dependency>
			<dependency>
				<groupId>io.cucumber</groupId>
				<artifactId>cucumber-junit</artifactId>
				<version>${cucumber.version}</version>
			</dependency>
			<dependency>
				<groupId>io.cucumber</groupId>
				<artifactId>cucumber-junit-platform-engine</artifactId>
				<version>${cucumber.version}</version>
			</dependency>
			<dependency>
				<groupId>org.junit.jupiter</groupId>
				<artifactId>junit-jupiter-api</artifactId>
				<version>${junit-jupiter.version}</version>
			</dependency>
			<dependency>
				<groupId>org.junit.platform</groupId>
				<artifactId>junit-platform-console</artifactId>
				<version>${junit-platform.version}</version>
			</dependency>

		</dependencies>
	</dependencyManagement>

	<dependencies>
		<dependency>
			<groupId>org.projectlombok</groupId>
			<artifactId>lombok</artifactId>
			<scope>provided</scope>
		</dependency>
	</dependencies>

	<profiles>
		<profile>
			<id>apache-release</id>
			<build>
				<plugins>
					<plugin>
						<groupId>org.apache.maven.plugins</groupId>
						<artifactId>maven-toolchains-plugin</artifactId>
						<version>1.1</version>
						<executions>
							<execution>
								<goals>
									<goal>toolchain</goal>
								</goals>
							</execution>
						</executions>
						<configuration>
							<toolchains>
								<jdk>
									<version>1.8</version>
									<vendor>oracle</vendor>
								</jdk>
							</toolchains>
						</configuration>
					</plugin>
				</plugins>
			</build>
		</profile>

		<profile>
			<id>jdk11</id>
			<activation>
				<jdk>[11,)</jdk>
			</activation>

			<build>
				<plugins>
					<!-- Compile -->
					<plugin>
						<groupId>org.apache.maven.plugins</groupId>
						<artifactId>maven-compiler-plugin</artifactId>
						<configuration>
							<showDeprecation>true</showDeprecation>
							<showWarnings>true</showWarnings>
							<source>8</source>
							<target>8</target>
						</configuration>
					</plugin>

					<plugin>
						<groupId>org.jvnet.jaxb2.maven2</groupId>
						<artifactId>maven-jaxb2-plugin</artifactId>
						<version>0.14.0</version>
						<configuration>
							<removeOldOutput>true</removeOldOutput>
							<episode>true</episode>
						</configuration>
					</plugin>
				</plugins>
			</build>
		</profile>

		<profile>
			<id>m2e</id>
			<activation>
				<property>
					<name>m2e.version</name>
				</property>
			</activation>
			<build>
				<directory>target-ide</directory>
			</build>
		</profile>


		<profile>
			<id>owasp</id>
			<activation>
				<property>
					<name>owasp</name>
				</property>
			</activation>
			<build>
				<plugins>
					<plugin>
						<groupId>org.owasp</groupId>
						<artifactId>dependency-check-maven</artifactId>
						<version>1.3.1</version>
						<executions>
							<execution>
								<id>owasp-aggregate</id>
								<goals>
									<goal>aggregate</goal>
								</goals>
								<configuration>
									<skipProvidedScope>true</skipProvidedScope>
									<skipRuntimeScope>true</skipRuntimeScope>
								</configuration>
							</execution>
						</executions>
					</plugin>
				</plugins>
			</build>
		</profile>
		<profile>
			<id>jdeps</id>
			<activation>
				<property>
					<name>jdeps</name>
				</property>
			</activation>
			<build>
				<plugins>
					<plugin>
						<groupId>org.apache.maven.plugins</groupId>
						<artifactId>maven-jdeps-plugin</artifactId>
						<version>3.0.0</version>
						<executions>
							<execution>
								<id>jdeps-jdkinternals</id>
								<goals>
									<goal>jdkinternals</goal>
									<goal>test-jdkinternals</goal>
								</goals>
							</execution>
						</executions>
					</plugin>
				</plugins>
			</build>
		</profile>

		<profile>
			<id>src</id>
			<activation>
				<property>
					<name>!skip.src</name>
				</property>
			</activation>
			<build>
				<plugins>
					<plugin>
						<groupId>org.apache.maven.plugins</groupId>
						<artifactId>maven-source-plugin</artifactId>
					</plugin>
				</plugins>
			</build>
		</profile>

		<profile>
			<id>git</id>
			<activation>
				<property>
					<name>git</name>
				</property>
			</activation>
			<build>
				<plugins>
					<plugin>
						<groupId>pl.project13.maven</groupId>
						<artifactId>git-commit-id-plugin</artifactId>
					</plugin>
				</plugins>
			</build>
		</profile>

		<profile>
			<!-- as per https://stackoverflow.com/a/28860520/56880 allows -Dgpg.passphrase=
				to be used rather than gpg.useagent inherited from parent. Note that this
				requires gpg v2.1+ -->
			<id>gpg</id>
			<activation>
				<property>
					<name>gpg.passphrase</name>
				</property>
			</activation>
			<properties>
				<gpg.useagent>false</gpg.useagent>
			</properties>
			<build>
				<plugins>
					<plugin>
						<groupId>org.apache.maven.plugins</groupId>
						<artifactId>maven-gpg-plugin</artifactId>
						<executions>
							<execution>
								<id>sign-release-artifacts</id>
								<goals>
									<goal>sign</goal>
								</goals>
								<configuration>
									<gpgArguments>
										<arg>--pinentry-mode</arg>
										<arg>loopback</arg>
									</gpgArguments>
								</configuration>
							</execution>
						</executions>
					</plugin>
				</plugins>
			</build>
		</profile>

		<profile>
			<id>datanucleusenhance</id>
			<activation>
				<property>
					<name>isis-app-starter-datanucleusenhance</name>
					<value>true</value>
				</property>
<!--
				<file>
					<exists>${basedir}/logging-dn-enhance.properties</exists>
				</file>
-->
			</activation>
			<properties>
				<datanucleus-maven-plugin.log4jConfiguration>${basedir}/logging-dn-enhance.properties</datanucleus-maven-plugin.log4jConfiguration>
				<datanucleus-maven-plugin.verbose>true</datanucleus-maven-plugin.verbose>
				<datanucleus-maven-plugin.fork>false</datanucleus-maven-plugin.fork>
			</properties>
			<build>
				<plugins>
					<plugin>
						<groupId>org.datanucleus</groupId>
						<artifactId>datanucleus-maven-plugin</artifactId>
						<version>${datanucleus-maven-plugin.version}</version>
						<configuration>
							<fork>${datanucleus-maven-plugin.fork}</fork>
							<log4jConfiguration>${datanucleus-maven-plugin.log4jConfiguration}</log4jConfiguration>
							<verbose>${datanucleus-maven-plugin.verbose}</verbose>
						</configuration>
						<executions>
							<execution>
								<id>process-classes</id>
								<phase>process-classes</phase>
								<goals>
									<goal>enhance</goal>
								</goals>
							</execution>
							<execution>
								<id>process-test-classes</id>
								<phase>process-test-classes</phase>
								<goals>
									<goal>test-enhance</goal>
								</goals>
								<configuration>
									<metadataDirectory>${project.build.testOutputDirectory}</metadataDirectory>
								</configuration>
							</execution>
						</executions>
						<dependencies>
							<dependency>
								<groupId>org.datanucleus</groupId>
								<artifactId>datanucleus-core</artifactId>
								<version>${datanucleus-core.version}</version>
							</dependency>
							<dependency>
								<groupId>org.datanucleus</groupId>
								<artifactId>datanucleus-api-jdo</artifactId>
								<version>${datanucleus-api-jdo.version}</version>
							</dependency>
							<dependency>
								<groupId>org.datanucleus</groupId>
								<artifactId>datanucleus-jodatime</artifactId>
								<version>${datanucleus-jodatime.version}</version>
							</dependency>
						</dependencies>
					</plugin>
				</plugins>
			</build>
		</profile>

	</profiles>

	<modules>

		<module>../supplemental-model</module>

		<module>../api/schema</module>
		<module>../api/applib</module>

		<module>codegen-bytebuddy</module>
		<module>commons</module>
		<module>config</module>
		<module>internaltestsupport</module>
		<module>metamodel</module>
		<module>runtime</module>
		<module>runtimeservices</module>
		<module>webapp</module>


		<module>security</module>
		<module>../security/bypass</module>
		<module>../security/shiro</module>
		<module>../security/keycloak</module>

		<module>../viewers/common</module>
		<module>../viewers/restfulobjects</module>
		<module>../viewers/wicket</module>

		<module>../persistence/jdo</module>
		<module>../persistence/jpa</module>
	</modules>

</project>

<|MERGE_RESOLUTION|>--- conflicted
+++ resolved
@@ -1,13 +1,13 @@
 <?xml version="1.0" encoding="UTF-8"?>
-<!-- Licensed to the Apache Software Foundation (ASF) under one or more contributor
-	license agreements. See the NOTICE file distributed with this work for additional
-	information regarding copyright ownership. The ASF licenses this file to
-	you under the Apache License, Version 2.0 (the "License"); you may not use
-	this file except in compliance with the License. You may obtain a copy of
-	the License at http://www.apache.org/licenses/LICENSE-2.0 Unless required
-	by applicable law or agreed to in writing, software distributed under the
-	License is distributed on an "AS IS" BASIS, WITHOUT WARRANTIES OR CONDITIONS
-	OF ANY KIND, either express or implied. See the License for the specific
+<!-- Licensed to the Apache Software Foundation (ASF) under one or more contributor 
+	license agreements. See the NOTICE file distributed with this work for additional 
+	information regarding copyright ownership. The ASF licenses this file to 
+	you under the Apache License, Version 2.0 (the "License"); you may not use 
+	this file except in compliance with the License. You may obtain a copy of 
+	the License at http://www.apache.org/licenses/LICENSE-2.0 Unless required 
+	by applicable law or agreed to in writing, software distributed under the 
+	License is distributed on an "AS IS" BASIS, WITHOUT WARRANTIES OR CONDITIONS 
+	OF ANY KIND, either express or implied. See the License for the specific 
 	language governing permissions and limitations under the License. -->
 <project xmlns="http://maven.apache.org/POM/4.0.0"
 	xmlns:xsi="http://www.w3.org/2001/XMLSchema-instance"
@@ -144,7 +144,7 @@
 
 		<maven-eclipse-plugin.version>2.10</maven-eclipse-plugin.version>
 		<maven-release-plugin.version>2.5.3</maven-release-plugin.version>		<!-- See https://nodejs.org/en/download/ for latest node and npm (lts) versions -->
-
+		
 		<!-- See https://nodejs.org/en/download/ for latest node and npm (lts) versions -->
 		<node.version>v12.14.0</node.version>
 		<npm.version>6.13.1</npm.version>
@@ -164,11 +164,6 @@
 
 		<select2.version>4.0.10</select2.version>
 		<shiro.version>1.4.1</shiro.version>
-<<<<<<< HEAD
-		<!--cors-filter.version>1.0.1</cors-filter.version-->
-		<cors-filter.version>2.9</cors-filter.version>
-=======
->>>>>>> 1fc6060c
 		<simpleslackapi.version>1.2.0</simpleslackapi.version>
 		<slf4j-api.version>1.7.26</slf4j-api.version> <!-- as provided by spring-boot, needed to solve convergence issues -->
 		<spring-framework.version>5.2.7.RELEASE</spring-framework.version>
@@ -340,13 +335,13 @@
 					<groupId>org.apache.maven.plugins</groupId>
 					<artifactId>maven-surefire-report-plugin</artifactId>
 					<version>${maven-surefire-plugin.version}</version>
-					<!-- goal:report is a report so is configured in the reporting section;
+					<!-- goal:report is a report so is configured in the reporting section; 
 						invokes phase:test before running itself -->
 				</plugin>
 
 
 				<!-- Artifacts derived from code: javadoc; supports both build and report
-					goals; not included as a build plugin except through profiles (to speed up
+					goals; not included as a build plugin except through profiles (to speed up 
 					the build) -->
 				<plugin>
 					<groupId>org.apache.maven.plugins</groupId>
@@ -354,7 +349,7 @@
 					<version>${maven-javadoc-plugin.version}</version>
 					<inherited>true</inherited>
 					<configuration>
-						<!-- as per http://stackoverflow.com/a/16743137/56880; only if using
+						<!-- as per http://stackoverflow.com/a/16743137/56880; only if using 
 							java 8 to build -->
 						<!-- <additionalparam>-Xdoclint:none</additionalparam> -->
 						<debug>true</debug>
@@ -383,7 +378,7 @@
 						</additionalparam>
 -->
 					</configuration>
-					<!-- goal:aggregate (for aggregator modules) has no binding; explicitly
+					<!-- goal:aggregate (for aggregator modules) has no binding; explicitly 
 						bound in profiles -->
 					<!-- goal:jar (for non-aggregator modules) binds to phase:package -->
 					<!-- goal:test-jar (for non-aggregator modules) binds to phase:package -->
@@ -453,7 +448,7 @@
 					<artifactId>maven-jar-plugin</artifactId>
 					<version>${maven-jar-plugin.version}</version>
 					<!-- goal:jar binds to phase:package -->
-					<!-- goal:test-jar supposedly binds to phase:package, but seems to need
+					<!-- goal:test-jar supposedly binds to phase:package, but seems to need 
 						this explicit binding. -->
 					<executions>
 						<execution>
@@ -486,7 +481,7 @@
 								<SCM-Revision>${git.commit.id.abbrev}</SCM-Revision>
 								<!-- required for DN plugin.xml loading -->
 								<Bundle-SymbolicName>${jar-plugin.automaticModuleName}</Bundle-SymbolicName>
-								<!-- no requirement as of yet. <Bundle-ManifestVersion>2</Bundle-ManifestVersion>
+								<!-- no requirement as of yet. <Bundle-ManifestVersion>2</Bundle-ManifestVersion> 
 									<Bundle-Name>${jar-plugin.automaticModuleName}</Bundle-Name> <Bundle-Version>2.0.0-SNAPSHOT</Bundle-Version>
 									<Bundle-Vendor>Apache Isis™ Project</Bundle-Vendor> -->
 							</manifestEntries>
@@ -528,11 +523,11 @@
 						<pushChanges>false</pushChanges>
 						<waitBeforeTagging>1</waitBeforeTagging>
 					</configuration>
-					<!-- goal:clean (for aggregator modules) has no bindings; cleans up
+					<!-- goal:clean (for aggregator modules) has no bindings; cleans up 
 						release.properties and any backup POM files -->
-					<!-- goal:prepare (for aggregator modules) has no bindings; prepares
+					<!-- goal:prepare (for aggregator modules) has no bindings; prepares 
 						for release in SCM (modifying x.x-SNAPSHOT to x.x) -->
-					<!-- goal:update-versions (for aggregator modules) has no bindings;
+					<!-- goal:update-versions (for aggregator modules) has no bindings; 
 						updates versions eg to SNAPSHOT -->
 					<!-- etc; none of the goals has a binding. -->
 				</plugin>
@@ -551,12 +546,12 @@
 								<version>[1.8.0,)</version>
 							</requireJavaVersion>
 							<!-- seemingly not compatible with use of 2.0.0-SNAPSHOT placeholders
-								<requirePluginVersions> <message>All plugin versions must be defined!</message>
+								<requirePluginVersions> <message>All plugin versions must be defined!</message> 
 								<banLatest>true</banLatest> <banRelease>true</banRelease> </requirePluginVersions> -->
 							<DependencyConvergence />
 						</rules>
 					</configuration>
-					<!-- goal:enforce supposedly binds to phase:validate, but explicit binding
+					<!-- goal:enforce supposedly binds to phase:validate, but explicit binding 
 						seems to be required -->
 					<executions>
 						<execution>
@@ -598,10 +593,10 @@
 		</pluginManagement>
 
 
-		<!-- build plugins; apply to all inheriting modules. Note that some plugins
-			also come from the "super-POM" for the default bindings. For example, in
-			the 'default' lifecycle, the resources, compiler, surefire, jar, install
-			and deploy plugins are automatically included because they provide the default
+		<!-- build plugins; apply to all inheriting modules. Note that some plugins 
+			also come from the "super-POM" for the default bindings. For example, in 
+			the 'default' lifecycle, the resources, compiler, surefire, jar, install 
+			and deploy plugins are automatically included because they provide the default 
 			bindings. For the 'site' lifecycle, the site plugin is automatically included. -->
 		<plugins>
 			<plugin>
@@ -618,14 +613,14 @@
 							<goal>process</goal>
 						</goals>
 						<configuration>
-
+						
 						    <!-- Reference the supplemental-model artifact from module supplemental-model -->
 				            <supplementalModelArtifacts>
 				            	<supplementalModelArtifact>org.apache.isis:supplemental-model:1.0</supplementalModelArtifact>
 				            </supplementalModelArtifacts>
-
+						
 							<runOnlyAtExecutionRoot>true</runOnlyAtExecutionRoot>
-
+							
 							 <!-- Specify the path, relative to the JAR root, where the supplemental model file is located -->
 							<supplementalModels>
 								<supplementalModel>supplemental-models.xml</supplementalModel>
@@ -879,7 +874,7 @@
 				<artifactId>hibernate-validator</artifactId>
 				<version>${hibernate-validator.version}</version>
 			</dependency>
-
+			
 			<dependency>
 			    <groupId>joda-time</groupId>
 			    <artifactId>joda-time</artifactId>
@@ -1204,15 +1199,6 @@
 			</dependency>
 
 			<dependency>
-<<<<<<< HEAD
-				<groupId>org.ebaysf.web</groupId>
-				<artifactId>cors-filter</artifactId>
-				<version>${cors-filter.version}</version>
-			</dependency>
-
-			<dependency>
-=======
->>>>>>> 1fc6060c
 	            <groupId>com.vaadin</groupId>
 	            <artifactId>vaadin-bom</artifactId>
 	            <version>${vaadin.version}</version>
@@ -1712,8 +1698,8 @@
 		</profile>
 
 		<profile>
-			<!-- as per https://stackoverflow.com/a/28860520/56880 allows -Dgpg.passphrase=
-				to be used rather than gpg.useagent inherited from parent. Note that this
+			<!-- as per https://stackoverflow.com/a/28860520/56880 allows -Dgpg.passphrase= 
+				to be used rather than gpg.useagent inherited from parent. Note that this 
 				requires gpg v2.1+ -->
 			<id>gpg</id>
 			<activation>
@@ -1821,7 +1807,7 @@
 	</profiles>
 
 	<modules>
-
+	
 		<module>../supplemental-model</module>
 
 		<module>../api/schema</module>
