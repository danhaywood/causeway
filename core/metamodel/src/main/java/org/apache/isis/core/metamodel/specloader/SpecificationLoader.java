--- conflicted
+++ resolved
@@ -128,13 +128,8 @@
 
         this.facetProcessor = new FacetProcessor(programmingModel);
         this.postProcessor = new PostProcessor(programmingModel, servicesInjector);
-<<<<<<< HEAD
-=======
-
-        this.layoutMetadataReaders = layoutMetadataReaders;
 
         this.state = State.NOT_INITIALIZED;
->>>>>>> 634854bb
     }
 
     // -- init
