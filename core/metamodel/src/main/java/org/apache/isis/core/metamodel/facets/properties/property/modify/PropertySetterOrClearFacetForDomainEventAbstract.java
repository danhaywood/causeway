/*
 *  Licensed to the Apache Software Foundation (ASF) under one
 *  or more contributor license agreements.  See the NOTICE file
 *  distributed with this work for additional information
 *  regarding copyright ownership.  The ASF licenses this file
 *  to you under the Apache License, Version 2.0 (the
 *  "License"); you may not use this file except in compliance
 *  with the License.  You may obtain a copy of the License at
 *
 *        http://www.apache.org/licenses/LICENSE-2.0
 *
 *  Unless required by applicable law or agreed to in writing,
 *  software distributed under the License is distributed on an
 *  "AS IS" BASIS, WITHOUT WARRANTIES OR CONDITIONS OF ANY
 *  KIND, either express or implied.  See the License for the
 *  specific language governing permissions and limitations
 *  under the License.
 */

package org.apache.isis.core.metamodel.facets.properties.property.modify;

import static org.apache.isis.commons.internal.base._Casts.uncheckedCast;
import java.sql.Timestamp;
import java.util.Map;

import java.util.Objects;

import org.apache.isis.applib.events.domain.AbstractDomainEvent;
import org.apache.isis.applib.events.domain.PropertyDomainEvent;
import org.apache.isis.applib.services.clock.ClockService;
import org.apache.isis.applib.services.command.Command;
import org.apache.isis.applib.services.command.CommandContext;
import org.apache.isis.applib.services.command.spi.CommandService;
import org.apache.isis.applib.services.iactn.Interaction;
import org.apache.isis.applib.services.iactn.InteractionContext;
import org.apache.isis.core.commons.exceptions.IsisException;
import org.apache.isis.core.metamodel.adapter.ObjectAdapter;
import org.apache.isis.core.metamodel.consent.InteractionInitiatedBy;
import org.apache.isis.core.metamodel.facetapi.Facet;
import org.apache.isis.core.metamodel.facetapi.FacetHolder;
import org.apache.isis.core.metamodel.facets.DomainEventHelper;
import org.apache.isis.core.metamodel.facets.SingleValueFacetAbstract;
import org.apache.isis.core.metamodel.facets.actions.action.invocation.CommandUtil;
import org.apache.isis.core.metamodel.facets.propcoll.accessor.PropertyOrCollectionAccessorFacet;
import org.apache.isis.core.metamodel.facets.properties.publish.PublishedPropertyFacet;
import org.apache.isis.core.metamodel.facets.properties.update.clear.PropertyClearFacet;
import org.apache.isis.core.metamodel.facets.properties.update.modify.PropertySetterFacet;
import org.apache.isis.core.metamodel.services.ServicesInjector;
import org.apache.isis.core.metamodel.services.ixn.InteractionDtoServiceInternal;
import org.apache.isis.core.metamodel.services.persistsession.PersistenceSessionServiceInternal;
import org.apache.isis.core.metamodel.services.publishing.PublishingServiceInternal;
import org.apache.isis.core.metamodel.spec.feature.OneToOneAssociation;
import org.apache.isis.schema.ixn.v1.PropertyEditDto;

public abstract class PropertySetterOrClearFacetForDomainEventAbstract
extends SingleValueFacetAbstract<Class<? extends PropertyDomainEvent<?,?>>> {

    private final DomainEventHelper domainEventHelper;

    private final PropertyOrCollectionAccessorFacet getterFacet;
    private final PropertySetterFacet setterFacet;
    private final PropertyClearFacet clearFacet;

    private final ServicesInjector servicesInjector;
    private final PersistenceSessionServiceInternal persistenceSessionServiceInternal;


    public PropertySetterOrClearFacetForDomainEventAbstract(
            final Class<? extends Facet> facetType,
            final Class<? extends PropertyDomainEvent<?, ?>> eventType,
                    final PropertyOrCollectionAccessorFacet getterFacet,
                    final PropertySetterFacet setterFacet,
                    final PropertyClearFacet clearFacet,
                    final PropertyDomainEventFacetAbstract propertyDomainEventFacet,
                    final ServicesInjector servicesInjector,
                    final FacetHolder holder) {
        super(facetType, eventType, holder);
        this.getterFacet = getterFacet;
        this.setterFacet = setterFacet;
        this.clearFacet = clearFacet;
        //this.propertyDomainEventFacet = propertyDomainEventFacet;
        this.persistenceSessionServiceInternal = servicesInjector.getPersistenceSessionServiceInternal();
        this.servicesInjector = servicesInjector;
        this.domainEventHelper = new DomainEventHelper(servicesInjector);
    }

    enum Style {
        SET {
            @Override
            boolean hasCorrespondingFacet(final PropertySetterOrClearFacetForDomainEventAbstract facet) {
                return facet.setterFacet != null;
            }

            @Override
            void invoke(
                    final PropertySetterOrClearFacetForDomainEventAbstract facet,
                    final OneToOneAssociation owningProperty,
                    final ObjectAdapter targetAdapter,
                    final ObjectAdapter valueAdapterOrNull,
                    final InteractionInitiatedBy interactionInitiatedBy) {
                facet.setterFacet.setProperty(
                        owningProperty, targetAdapter, valueAdapterOrNull, interactionInitiatedBy);

            }
        },
        CLEAR {
            @Override
            boolean hasCorrespondingFacet(final PropertySetterOrClearFacetForDomainEventAbstract facet) {
                return facet.clearFacet != null;
            }

            @Override
            void invoke(
                    final PropertySetterOrClearFacetForDomainEventAbstract facet,
                    final OneToOneAssociation owningProperty,
                    final ObjectAdapter targetAdapter,
                    final ObjectAdapter valueAdapterOrNull,
                    final InteractionInitiatedBy interactionInitiatedBy) {

                facet.clearFacet.clearProperty(
                        owningProperty, targetAdapter, interactionInitiatedBy);

            }
        };

        abstract boolean hasCorrespondingFacet(final PropertySetterOrClearFacetForDomainEventAbstract facet);

        abstract void invoke(
                final PropertySetterOrClearFacetForDomainEventAbstract facet,
                final OneToOneAssociation owningProperty,
                final ObjectAdapter targetAdapter,
                final ObjectAdapter valueAdapterOrNull,
                final InteractionInitiatedBy interactionInitiatedBy);
    }

    public void clearProperty(
            final OneToOneAssociation owningProperty,
            final ObjectAdapter targetAdapter,
            final InteractionInitiatedBy interactionInitiatedBy) {

        final ObjectAdapter mixedInAdapter = null;
        setOrClearProperty(Style.CLEAR,
                owningProperty, targetAdapter, null, interactionInitiatedBy);

    }

    public void setProperty(
            final OneToOneAssociation owningProperty,
            final ObjectAdapter targetAdapter,
            final ObjectAdapter newValueAdapter,
            final InteractionInitiatedBy interactionInitiatedBy) {

        final ObjectAdapter mixedInAdapter = null;
        setOrClearProperty(Style.SET,
                owningProperty, targetAdapter, newValueAdapter, interactionInitiatedBy);

    }

    private void setOrClearProperty(
            final Style style,
            final OneToOneAssociation owningProperty,
            final ObjectAdapter targetAdapter,
            final ObjectAdapter newValueAdapter,
            final InteractionInitiatedBy interactionInitiatedBy) {

<<<<<<< HEAD
        getPersistenceSessionServiceInternal().executeWithinTransaction(()->{
            doSetOrClearProperty(style, owningProperty, targetAdapter, newValueAdapter, interactionInitiatedBy);
        });
=======
        final ObjectAdapter mixedInAdapter = null;
        getPersistenceSessionServiceInternal().executeWithinTransaction(
                new TransactionalClosure(){
                    @Override
                    public void execute() {
                        doSetOrClearProperty(style, owningProperty, targetAdapter, mixedInAdapter, newValueAdapter, interactionInitiatedBy);
                    }
                }
        );


>>>>>>> 901b63e2

    }

    private void doSetOrClearProperty(
            final Style style,
            final OneToOneAssociation owningProperty,
            final ObjectAdapter targetAdapter,
            final ObjectAdapter mixedInAdapter,
            final ObjectAdapter newValueAdapter,
            final InteractionInitiatedBy interactionInitiatedBy) {

        // similar code in ActionInvocationFacetFDEA

        if(!style.hasCorrespondingFacet(this)) {
            return;
        }

        final CommandContext commandContext = getCommandContext();
        final Command command = commandContext.getCommand();

        final InteractionContext interactionContext = getInteractionContext();
        final Interaction interaction = interactionContext.getInteraction();

        final String propertyId = owningProperty.getIdentifier().toClassAndNameIdentityString();

        if( command.getExecutor() == Command.Executor.USER &&
                command.getExecuteIn() == org.apache.isis.applib.annotation.CommandExecuteIn.BACKGROUND) {

            // deal with background commands

            // persist command so can it can subsequently be invoked in the 'background'
            final CommandService commandService = getCommandService();
            if (!commandService.persistIfPossible(command)) {
                throw new IsisException(String.format(
                        "Unable to persist command for property '%s'; CommandService does not support persistent commands ",
                        propertyId));
            }

        } else {

            final Object target = ObjectAdapter.Util.unwrapPojo(targetAdapter);
            final Object argValue = ObjectAdapter.Util.unwrapPojo(newValueAdapter);

            final String targetMember = CommandUtil.targetMemberNameFor(owningProperty);
            final String targetClass = CommandUtil.targetClassNameFor(targetAdapter);

            final Interaction.PropertyEdit execution =
                    new Interaction.PropertyEdit(interaction, propertyId, target, argValue, targetMember, targetClass);
            final Interaction.MemberExecutor<Interaction.PropertyEdit> executor =
                    new Interaction.MemberExecutor<Interaction.PropertyEdit>() {
                @Override
                public Object execute(final Interaction.PropertyEdit currentExecution) {

                    try {

                        // update the current execution with the DTO (memento)
                        final PropertyEditDto editDto =
                                getInteractionDtoServiceInternal().asPropertyEditDto(
                                        owningProperty, targetAdapter, newValueAdapter);
                        currentExecution.setDto(editDto);


                        // set the startedAt (and update command if this is the top-most member execution)
                        // (this isn't done within Interaction#execute(...) because it requires the DTO
                        // to have been set on the current execution).
                        final Timestamp startedAt = getClockService().nowAsJavaSqlTimestamp();
                        execution.setStartedAt(startedAt);
                        if(command.getStartedAt() == null) {
                            command.internal().setStartedAt(startedAt);
                        }

                        // ... post the executing event
                        final Object oldValue = getterFacet.getProperty(targetAdapter, interactionInitiatedBy);
                        final Object newValue = ObjectAdapter.Util.unwrapPojo(newValueAdapter);

<<<<<<< HEAD
                        final PropertyDomainEvent<?, ?> event =
                                domainEventHelper.postEventForProperty(
                                        AbstractDomainEvent.Phase.EXECUTING,
                                        getEventType(), null,
                                        getIdentified(), targetAdapter,
                                        oldValue, newValue);
=======
                                final PropertyDomainEvent<?, ?> event =
                                        domainEventHelper.postEventForProperty(
                                                AbstractDomainEvent.Phase.EXECUTING,
                                                eventType(), null,
                                                getIdentified(), targetAdapter, mixedInAdapter,
                                                oldValue, newValue);
>>>>>>> 901b63e2


                        // set event onto the execution
                        currentExecution.setEvent(event);

                        // invoke method
                        style.invoke(PropertySetterOrClearFacetForDomainEventAbstract.this, owningProperty,
                                targetAdapter, newValueAdapter, interactionInitiatedBy);



                        // reading the actual value from the target object, playing it safe...
                        final Object actualNewValue = getterFacet.getProperty(targetAdapter, interactionInitiatedBy);
                        if (!Objects.equals(oldValue, actualNewValue)) {

<<<<<<< HEAD
                            // ... post the executed event
                            domainEventHelper.postEventForProperty(
                                    AbstractDomainEvent.Phase.EXECUTED,
                                    getEventType(), uncheckedCast((PropertyDomainEvent<?, ?>)event),
                                    getIdentified(), targetAdapter,
                                    oldValue, actualNewValue);
                        }
=======
                                    // ... post the executed event
                                    domainEventHelper.postEventForProperty(
                                            AbstractDomainEvent.Phase.EXECUTED,
                                            eventType(), verify(event),
                                            getIdentified(), targetAdapter, mixedInAdapter,
                                            oldValue, actualNewValue);
                                }
>>>>>>> 901b63e2

                        return null;

                        //
                        // REVIEW: the corresponding action has a whole bunch of error handling here.
                        // we probably should do something similar...
                        //

                    } finally {

                    }
                }
            };

            // sets up startedAt and completedAt on the execution, also manages the execution call graph
            interaction.execute(executor, execution);

            // handle any exceptions
            final Interaction.Execution<?, ?> priorExecution = interaction.getPriorExecution();

            // TODO: should also sync DTO's 'threw' attribute here...?

            final Exception executionExceptionIfAny = priorExecution.getThrew();
            if(executionExceptionIfAny != null) {
                throw executionExceptionIfAny instanceof RuntimeException
                ? ((RuntimeException)executionExceptionIfAny)
                        : new RuntimeException(executionExceptionIfAny);
            }


            // publish (if not a contributed association, query-only mixin)
            final PublishedPropertyFacet publishedPropertyFacet = getIdentified().getFacet(PublishedPropertyFacet.class);
            if (publishedPropertyFacet != null) {
                getPublishingServiceInternal().publishProperty(priorExecution);
            }

        }
    }

    public <S, T> Class<? extends PropertyDomainEvent<S, T>> getEventType() {
        return uncheckedCast(value());
    }

    private InteractionDtoServiceInternal getInteractionDtoServiceInternal() {
        return servicesInjector.lookupServiceElseFail(InteractionDtoServiceInternal.class);
    }

    private CommandContext getCommandContext() {
        return servicesInjector.lookupServiceElseFail(CommandContext.class);
    }

    private InteractionContext getInteractionContext() {
        return servicesInjector.lookupServiceElseFail(InteractionContext.class);
    }

    private CommandService getCommandService() {
        return servicesInjector.lookupServiceElseFail(CommandService.class);
    }

    private ClockService getClockService() {
        return servicesInjector.lookupServiceElseFail(ClockService.class);
    }

    private PublishingServiceInternal getPublishingServiceInternal() {
        return servicesInjector.lookupServiceElseFail(PublishingServiceInternal.class);
    }

    private PersistenceSessionServiceInternal getPersistenceSessionServiceInternal() {
        return persistenceSessionServiceInternal;
    }

    @Override public void appendAttributesTo(final Map<String, Object> attributeMap) {
        super.appendAttributesTo(attributeMap);
        attributeMap.put("getterFacet", getterFacet);
        attributeMap.put("setterFacet", setterFacet);
        attributeMap.put("clearFacet", clearFacet);
    }
}<|MERGE_RESOLUTION|>--- conflicted
+++ resolved
@@ -19,10 +19,8 @@
 
 package org.apache.isis.core.metamodel.facets.properties.property.modify;
 
-import static org.apache.isis.commons.internal.base._Casts.uncheckedCast;
 import java.sql.Timestamp;
 import java.util.Map;
-
 import java.util.Objects;
 
 import org.apache.isis.applib.events.domain.AbstractDomainEvent;
@@ -52,6 +50,8 @@
 import org.apache.isis.core.metamodel.spec.feature.OneToOneAssociation;
 import org.apache.isis.schema.ixn.v1.PropertyEditDto;
 
+import static org.apache.isis.commons.internal.base._Casts.uncheckedCast;
+
 public abstract class PropertySetterOrClearFacetForDomainEventAbstract
 extends SingleValueFacetAbstract<Class<? extends PropertyDomainEvent<?,?>>> {
 
@@ -150,7 +150,6 @@
             final ObjectAdapter newValueAdapter,
             final InteractionInitiatedBy interactionInitiatedBy) {
 
-        final ObjectAdapter mixedInAdapter = null;
         setOrClearProperty(Style.SET,
                 owningProperty, targetAdapter, newValueAdapter, interactionInitiatedBy);
 
@@ -163,23 +162,10 @@
             final ObjectAdapter newValueAdapter,
             final InteractionInitiatedBy interactionInitiatedBy) {
 
-<<<<<<< HEAD
+        final ObjectAdapter mixedInAdapter = null;
         getPersistenceSessionServiceInternal().executeWithinTransaction(()->{
-            doSetOrClearProperty(style, owningProperty, targetAdapter, newValueAdapter, interactionInitiatedBy);
+            doSetOrClearProperty(style, owningProperty, targetAdapter, mixedInAdapter, newValueAdapter, interactionInitiatedBy);
         });
-=======
-        final ObjectAdapter mixedInAdapter = null;
-        getPersistenceSessionServiceInternal().executeWithinTransaction(
-                new TransactionalClosure(){
-                    @Override
-                    public void execute() {
-                        doSetOrClearProperty(style, owningProperty, targetAdapter, mixedInAdapter, newValueAdapter, interactionInitiatedBy);
-                    }
-                }
-        );
-
-
->>>>>>> 901b63e2
 
     }
 
@@ -255,22 +241,12 @@
                         final Object oldValue = getterFacet.getProperty(targetAdapter, interactionInitiatedBy);
                         final Object newValue = ObjectAdapter.Util.unwrapPojo(newValueAdapter);
 
-<<<<<<< HEAD
                         final PropertyDomainEvent<?, ?> event =
                                 domainEventHelper.postEventForProperty(
                                         AbstractDomainEvent.Phase.EXECUTING,
                                         getEventType(), null,
-                                        getIdentified(), targetAdapter,
+                                        getIdentified(), targetAdapter, mixedInAdapter,
                                         oldValue, newValue);
-=======
-                                final PropertyDomainEvent<?, ?> event =
-                                        domainEventHelper.postEventForProperty(
-                                                AbstractDomainEvent.Phase.EXECUTING,
-                                                eventType(), null,
-                                                getIdentified(), targetAdapter, mixedInAdapter,
-                                                oldValue, newValue);
->>>>>>> 901b63e2
-
 
                         // set event onto the execution
                         currentExecution.setEvent(event);
@@ -285,23 +261,13 @@
                         final Object actualNewValue = getterFacet.getProperty(targetAdapter, interactionInitiatedBy);
                         if (!Objects.equals(oldValue, actualNewValue)) {
 
-<<<<<<< HEAD
                             // ... post the executed event
                             domainEventHelper.postEventForProperty(
                                     AbstractDomainEvent.Phase.EXECUTED,
-                                    getEventType(), uncheckedCast((PropertyDomainEvent<?, ?>)event),
-                                    getIdentified(), targetAdapter,
+                                    getEventType(), uncheckedCast(event),
+                                    getIdentified(), targetAdapter, mixedInAdapter,
                                     oldValue, actualNewValue);
                         }
-=======
-                                    // ... post the executed event
-                                    domainEventHelper.postEventForProperty(
-                                            AbstractDomainEvent.Phase.EXECUTED,
-                                            eventType(), verify(event),
-                                            getIdentified(), targetAdapter, mixedInAdapter,
-                                            oldValue, actualNewValue);
-                                }
->>>>>>> 901b63e2
 
                         return null;
 
