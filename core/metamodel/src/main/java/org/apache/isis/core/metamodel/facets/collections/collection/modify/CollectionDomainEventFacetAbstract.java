--- conflicted
+++ resolved
@@ -62,17 +62,13 @@
 
     private Class<? extends CollectionDomainEvent<?, ?>> eventType;
 
-    private Class<?> eventType() {
-        return value();
-    }
-
     @Override
     public Class<?> value() {
         return eventType;
     }
 
-    public Class<? extends CollectionDomainEvent<?, ?>> getEventType() {
-        return eventType;
+    public <S, T> Class<? extends CollectionDomainEvent<S, T>> getEventType() {
+        return _Casts.uncheckedCast(eventType);
     }
 
     public void setEventType(final Class<? extends CollectionDomainEvent<?, ?>> eventType) {
@@ -85,13 +81,8 @@
         final CollectionDomainEvent<?, ?> event =
                 domainEventHelper.postEventForCollection(
                         AbstractDomainEvent.Phase.HIDE,
-<<<<<<< HEAD
                         getEventType(), null,
-                        getIdentified(), ic.getTarget(),
-=======
-                        eventType(), null,
                         getIdentified(), ic.getTarget(), ic.getMixedIn(),
->>>>>>> 901b63e2
                         CollectionDomainEvent.Of.ACCESS,
                         null);
         if (event != null && event.isHidden()) {
@@ -106,13 +97,8 @@
         final CollectionDomainEvent<?, ?> event =
                 domainEventHelper.postEventForCollection(
                         AbstractDomainEvent.Phase.DISABLE,
-<<<<<<< HEAD
                         getEventType(), null,
-                        getIdentified(), ic.getTarget(),
-=======
-                        eventType(), null,
                         getIdentified(), ic.getTarget(), ic.getMixedIn(),
->>>>>>> 901b63e2
                         CollectionDomainEvent.Of.ACCESS,
                         null);
         if (event != null && event.isDisabled()) {
@@ -143,13 +129,8 @@
         final CollectionDomainEvent<?, ?> event =
                 domainEventHelper.postEventForCollection(
                         AbstractDomainEvent.Phase.VALIDATE,
-<<<<<<< HEAD
                         getEventType(), null,
-                        getIdentified(), ic.getTarget(),
-=======
-                        eventType(), null,
                         getIdentified(), ic.getTarget(), ic.getMixedIn(),
->>>>>>> 901b63e2
                         of,
                         proposed);
         if (event != null && event.isInvalid()) {
@@ -163,11 +144,5 @@
         return null;
     }
 
-<<<<<<< HEAD
-    public <S, T> Class<? extends CollectionDomainEvent<S, T>> getEventType() {
-        return _Casts.uncheckedCast(value());
-    }
 
-=======
->>>>>>> 901b63e2
 }