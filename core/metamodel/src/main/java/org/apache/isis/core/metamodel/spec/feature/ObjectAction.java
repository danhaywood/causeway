/* Licensed to the Apache Software Foundation (ASF) under one
 * or more contributor license agreements. See the NOTICE file
 * distributed with this work for additional information
 * regarding copyright ownership. The ASF licenses this file
 * to you under the Apache License, Version 2.0 (the
 * "License"); you may not use this file except in compliance
 * with the License. You may obtain a copy of the License at
 * 
 * http://www.apache.org/licenses/LICENSE-2.0
 * 
 * Unless required by applicable law or agreed to in writing,
 * software distributed under the License is distributed on an
 * "AS IS" BASIS, WITHOUT WARRANTIES OR CONDITIONS OF ANY
 * KIND, either express or implied. See the License for the
 * specific language governing permissions and limitations
 * under the License. */

package org.apache.isis.core.metamodel.spec.feature;

import java.util.Collections;
import java.util.Comparator;
import java.util.List;
import java.util.stream.Collectors;

import javax.annotation.Nullable;

import com.google.common.base.Objects;
import com.google.common.base.Predicate;
import com.google.common.base.Strings;
import com.google.common.collect.FluentIterable;
import com.google.common.collect.Lists;

import org.apache.isis.applib.Identifier;
import org.apache.isis.applib.annotation.ActionLayout;
import org.apache.isis.applib.annotation.InvokeOn;
import org.apache.isis.applib.annotation.PromptStyle;
import org.apache.isis.applib.annotation.SemanticsOf;
import org.apache.isis.applib.annotation.Where;
import org.apache.isis.applib.internal.base._NullSafe;
import org.apache.isis.applib.internal.base._Strings;
import org.apache.isis.applib.value.Blob;
import org.apache.isis.applib.value.Clob;
import org.apache.isis.core.metamodel.adapter.ObjectAdapter;
import org.apache.isis.core.metamodel.consent.Consent;
import org.apache.isis.core.metamodel.consent.InteractionInitiatedBy;
import org.apache.isis.core.metamodel.deployment.DeploymentCategory;
import org.apache.isis.core.metamodel.facets.actions.action.invocation.ActionInvocationFacet;
import org.apache.isis.core.metamodel.facets.actions.bulk.BulkFacet;
import org.apache.isis.core.metamodel.facets.actions.position.ActionPositionFacet;
import org.apache.isis.core.metamodel.facets.all.named.NamedFacet;
import org.apache.isis.core.metamodel.facets.members.cssclass.CssClassFacet;
import org.apache.isis.core.metamodel.facets.members.cssclassfa.CssClassFaFacet;
import org.apache.isis.core.metamodel.facets.members.cssclassfa.CssClassFaPosition;
import org.apache.isis.core.metamodel.facets.members.order.MemberOrderFacet;
import org.apache.isis.core.metamodel.facets.object.promptStyle.PromptStyleFacet;
import org.apache.isis.core.metamodel.facets.object.wizard.WizardFacet;
import org.apache.isis.core.metamodel.layout.memberorderfacet.MemberOrderFacetComparator;
import org.apache.isis.core.metamodel.spec.ActionType;
import org.apache.isis.core.metamodel.spec.ObjectSpecification;

public interface ObjectAction extends ObjectMember {

    //region > getSemantics, getOnType
    /**
     * The semantics of this action.
     */
    SemanticsOf getSemantics();

    /**
     * Returns the specification for the type of object that this action can be
     * invoked upon.
     */
    ObjectSpecification getOnType();
    //endregion

    //region > getType, isPrototype

    ActionType getType();

    boolean isPrototype();

    //endregion

    //region > ReturnType
    /**
     * Returns the specifications for the return type.
     */
    ObjectSpecification getReturnType();

    /**
     * Returns <tt>true</tt> if the represented action returns a non-void object,
     * else returns false.
     */
    boolean hasReturn();

    //endregion

    //region > execute, executeWithRuleChecking

    /**
     * Invokes the action's method on the target object given the specified set
     * of parameters, checking the visibility, usability and validity first.
     *
     * @param mixedInAdapter - will be null for regular actions, and for mixin actions.  When a mixin action invokes its underlying mixedIn action, then will be populated (so that the ActionDomainEvent can correctly provide the underlying mixin)
     */
    ObjectAdapter executeWithRuleChecking(
            final ObjectAdapter target,
            final ObjectAdapter mixedInAdapter,
            final ObjectAdapter[] parameters,
            final InteractionInitiatedBy interactionInitiatedBy,
            final Where where) throws AuthorizationException;

    /**
     * Invokes the action's method on the target object given the specified set
     * of parameters.
     *
     * @param mixedInAdapter - will be null for regular actions, and for mixin actions.  When a mixin action invokes its underlying mixedIn action, then will be populated (so that the ActionDomainEvent can correctly provide the underlying mixin)
     */
    ObjectAdapter execute(
            ObjectAdapter targetAdapter,
            ObjectAdapter mixedInAdapter,
            ObjectAdapter[] parameters,
            final InteractionInitiatedBy interactionInitiatedBy);

    //endregion

    //region > isProposedArgumentSetValid

    /**
     * Whether the provided argument set is valid, represented as a {@link Consent}.
     */
    Consent isProposedArgumentSetValid(
            ObjectAdapter object,
            ObjectAdapter[] proposedArguments,
            final InteractionInitiatedBy interactionInitiatedBy);

    //endregion

    //region > Parameters (declarative)

    /**
     * Returns the number of parameters used by this method.
     */
    int getParameterCount();

    /**
     * Returns set of parameter information.
     *
     * <p>
     * Implementations may build this array lazily or eagerly as required.
     *
     * @return
     */
    List<ObjectActionParameter> getParameters();

    /**
     * Returns the {@link ObjectSpecification type} of each of the {@link #getParameters() parameters}.
     */
    List<ObjectSpecification> getParameterTypes();

    /**
     * Returns set of parameter information matching the supplied filter.
     *
     * @return
     */
    List<ObjectActionParameter> getParameters(
            @SuppressWarnings("deprecation") Predicate<ObjectActionParameter> predicate);

    /**
     * Returns the parameter with provided id.
     */
    ObjectActionParameter getParameterById(String paramId);

    /**
     * Returns the parameter with provided name.
     */
    ObjectActionParameter getParameterByName(String paramName);

    //endregion

    //region > Parameters (per instance)

    /**
     * Returns the defaults references/values to be used for the action.
     */
    ObjectAdapter[] getDefaults(ObjectAdapter target);

    /**
     * Returns a list of possible references/values for each parameter, which
     * the user can choose from.
     */
    ObjectAdapter[][] getChoices(
            final ObjectAdapter target,
            final InteractionInitiatedBy interactionInitiatedBy);

    //endregion

    //region > setupBulkActionInvocationContext
    /**
     * internal API, called by {@link ActionInvocationFacet} if the action is actually executed (ie in the foreground).
     */
    void setupBulkActionInvocationContext(
            final ObjectAdapter targetAdapter);


    //endregion

    //region > Util
    public static final class Util {

        final static MemberOrderFacetComparator memberOrderFacetComparator = new MemberOrderFacetComparator(false);

        private Util() {
        }

        public static String nameFor(final ObjectAction objAction) {
            final String actionName = objAction.getName();
            if (actionName != null) {
                return actionName;
            }
            final NamedFacet namedFacet = objAction.getFacet(NamedFacet.class);
            if (namedFacet != null) {
                return namedFacet.value();
            }
            return "(no name)";
        }

        public static SemanticsOf semanticsOf(final ObjectAction objectAction) {
        	return objectAction.getSemantics();
        }
        
        public static boolean isAreYouSureSemantics(final ObjectAction objectAction) {
        	return semanticsOf(objectAction).isAreYouSure();
        }
        
        public static boolean isNonIdempotent(ObjectAction objectAction) {
        	return !semanticsOf(objectAction).isIdempotentInNature();
    	}
        
        public static boolean isNoParameters(ObjectAction objectAction) {
        	return objectAction.getParameterCount()==0;
		}
        
        public static boolean returnsBlobOrClob(final ObjectAction objectAction) {
            final ObjectSpecification returnType = objectAction.getReturnType();
            if (returnType != null) {
                Class<?> cls = returnType.getCorrespondingClass();
                if (Blob.class.isAssignableFrom(cls) || Clob.class.isAssignableFrom(cls)) {
                    return true;
                }
            }
            return false;
        }

        public static String actionIdentifierFor(final ObjectAction action) {
            @SuppressWarnings("unused")
            final Identifier identifier = action.getIdentifier();

            final String className = action.getOnType().getShortIdentifier();
            final String actionId = action.getId();
            return className + "-" + actionId;
        }

        public static String descriptionOf(ObjectAction action) {
            return action.getDescription();
        }

        public static ActionLayout.Position actionLayoutPositionOf(ObjectAction action) {
            final ActionPositionFacet layoutFacet = action.getFacet(ActionPositionFacet.class);
            return layoutFacet != null ? layoutFacet.position() : ActionLayout.Position.BELOW;
        }

        public static String cssClassFaFor(final ObjectAction action) {
            final CssClassFaFacet cssClassFaFacet = action.getFacet(CssClassFaFacet.class);
            return cssClassFaFacet != null ? cssClassFaFacet.value() : null;
        }

        public static CssClassFaPosition cssClassFaPositionFor(final ObjectAction action) {
            CssClassFaFacet facet = action.getFacet(CssClassFaFacet.class);
            return facet != null ? facet.getPosition() : CssClassFaPosition.LEFT;
        }

        public static String cssClassFor(final ObjectAction action, final ObjectAdapter objectAdapter) {
            final CssClassFacet cssClassFacet = action.getFacet(CssClassFacet.class);
            return cssClassFacet != null ? cssClassFacet.cssClass(objectAdapter) : null;
        }


        public static List<ObjectAction> findTopLevel(
                final ObjectAdapter adapter,
                final DeploymentCategory deploymentCategory) {
            final List<ObjectAction> topLevelActions = Lists.newArrayList();

            addTopLevelActions(adapter, ActionType.USER, topLevelActions);
            if(deploymentCategory.isPrototyping()) {
                addTopLevelActions(adapter, ActionType.PROTOTYPE, topLevelActions);
            }
            return topLevelActions;
        }

        static void addTopLevelActions(
                final ObjectAdapter adapter,
                final ActionType actionType,
                final List<ObjectAction> topLevelActions) {

            final ObjectSpecification adapterSpec = adapter.getSpecification();

            @SuppressWarnings({ "unchecked", "deprecation" })
            Predicate<ObjectAction> predicate = com.google.common.base.Predicates
                    .and(ObjectAction.Predicates.memberOrderNotAssociationOf(adapterSpec),
                            ObjectAction.Predicates.dynamicallyVisible(adapter, InteractionInitiatedBy.USER, Where.ANYWHERE),
                            ObjectAction.Predicates.notBulkOnly(), ObjectAction.Predicates.excludeWizardActions(adapterSpec));

            final List<ObjectAction> userActions = adapterSpec.getObjectActions(actionType, Contributed.INCLUDED,
                    predicate);
            topLevelActions.addAll(userActions);
        }


        public static List<ObjectAction> findForAssociation(
                final ObjectAdapter adapter,
                final ObjectAssociation association, final DeploymentCategory deploymentCategory) {
            final List<ObjectAction> associatedActions = Lists.newArrayList();

            addActions(adapter, ActionType.USER, association, associatedActions);
            if(deploymentCategory.isPrototyping()) {
                addActions(adapter, ActionType.PROTOTYPE, association, associatedActions);
            }

            Collections.sort(associatedActions, new Comparator<ObjectAction>() {

                @Override
                public int compare(ObjectAction o1, ObjectAction o2) {
                    final MemberOrderFacet m1 = o1.getFacet(MemberOrderFacet.class);
                    final MemberOrderFacet m2 = o2.getFacet(MemberOrderFacet.class);
                    return memberOrderFacetComparator.compare(m1, m2);
                }
            });
            return associatedActions;
        }

        static List<ObjectAction> addActions(
                final ObjectAdapter adapter,
                final ActionType type,
                final ObjectAssociation association, final List<ObjectAction> associatedActions) {
            final ObjectSpecification objectSpecification = adapter.getSpecification();

            @SuppressWarnings({ "unchecked", "deprecation" })
            Predicate<ObjectAction> predicate = com.google.common.base.Predicates
                    .and(ObjectAction.Predicates.memberOrderOf(association), ObjectAction.Predicates.notBulkOnly(),
                            ObjectAction.Predicates.excludeWizardActions(objectSpecification));

            final List<ObjectAction> userActions = objectSpecification.getObjectActions(type, Contributed.INCLUDED,
                    predicate);
            associatedActions.addAll(userActions);
            return userActions;
        }

        public static PromptStyle promptStyleFor(final ObjectAction objectAction) {
            PromptStyleFacet facet = objectAction.getFacet(PromptStyleFacet.class);
            if(facet == null) {
                // don't think this can occur, see PromptStyleFallback
                return PromptStyle.INLINE;
            }
            final PromptStyle promptStyle = facet.value();
            if(promptStyle == PromptStyle.AS_CONFIGURED) {
                // don't think this can occur, see PromptStyleConfiguration
                return PromptStyle.INLINE;
            }
            return promptStyle;
        }
    }

    //endregion

    //region > Predicates

    public static final class Predicates {

        private Predicates() {
        }

<<<<<<< HEAD
        public static Predicate<ObjectAction> associatedWith(final String collectionName) {
            return new AssociatedWith(collectionName);
=======
        public static Predicate<ObjectAction> dynamicallyVisible(
                final ObjectAdapter target,
                final InteractionInitiatedBy interactionInitiatedBy,
                final Where where) {
            return org.apache.isis.applib.filter.Filters
                    .asPredicate(Filters.dynamicallyVisible(target, interactionInitiatedBy, where));
        }

        public static Predicate<ObjectAction> withId(final String actionId) {
            return org.apache.isis.applib.filter.Filters.asPredicate(Filters.withId(actionId));
        }

        public static Predicate<ObjectAction> withNoValidationRules() {
            return org.apache.isis.applib.filter.Filters.asPredicate(Filters.withNoValidationRules());
        }

        public static Predicate<ObjectAction> ofType(final ActionType type) {
            return org.apache.isis.applib.filter.Filters.asPredicate(Filters.ofType(type));
        }

        public static Predicate<ObjectAction> bulk() {
            return org.apache.isis.applib.filter.Filters.asPredicate(Filters.bulk());
        }

        // UNUSED?
        public static Predicate<ObjectAction> notBulkOnly() {
            return org.apache.isis.applib.filter.Filters.asPredicate(Filters.notBulkOnly());
        }

        public static Predicate<ObjectAction> memberOrderOf(ObjectAssociation association) {
            return org.apache.isis.applib.filter.Filters.asPredicate(Filters.memberOrderOf(association));
        }

        public static Predicate<ObjectAction> associatedWith(final ObjectAssociation objectAssociation) {
            return new AssociatedWith(objectAssociation);
>>>>>>> 826726c8
        }

        public static Predicate<ObjectAction> associatedWithAndWithCollectionParameterFor(
                final OneToManyAssociation collection) {

            final ObjectSpecification collectionTypeOfSpec = collection.getSpecification();

            return com.google.common.base.Predicates.and(
                    new AssociatedWith(collection),
                    new HasParameterMatching(
                        new ObjectActionParameter.Predicates.CollectionParameter(collectionTypeOfSpec)
                    )
            );
        }

        public static class AssociatedWith implements Predicate<ObjectAction> {
            private final String memberId;
            private final String memberName;

            public AssociatedWith(final ObjectAssociation objectAssociation) {
                this.memberId = objectAssociation.getId();
                this.memberName = objectAssociation.getName();
            }

            @Override
            public boolean apply(final ObjectAction objectAction) {
                final MemberOrderFacet memberOrderFacet = objectAction.getFacet(MemberOrderFacet.class);
                if(memberOrderFacet == null) {
                    return false;
                }
                final String memberOrderName = memberOrderFacet.untranslatedName();
                if (memberOrderName == null) {
                    return false;
                }
                final String memberOrderNameLowerCase = memberOrderName.toLowerCase();
                return memberName != null && Objects.equal(memberName.toLowerCase(), memberOrderNameLowerCase) ||
                       memberId   != null && Objects.equal(memberId.toLowerCase(), memberOrderNameLowerCase);
            }
        }

        public static class HasParameterMatching implements Predicate<ObjectAction> {
            private final Predicate<ObjectActionParameter> parameterPredicate;
            public HasParameterMatching(final Predicate<ObjectActionParameter> parameterPredicate) {
                this.parameterPredicate = parameterPredicate;
            }

            @Override
            public boolean apply(@Nullable final ObjectAction objectAction) {
                return FluentIterable
                        .from(objectAction.getParameters())
                        .anyMatch(parameterPredicate);
            }
        }

        public static com.google.common.base.Predicate ofType(final ActionType type) {
            return new Predicate<ObjectAction>() {
                @Override
                public boolean apply(ObjectAction oa) {
                    return oa.getType() == type;
                }
            };
        }

        public static com.google.common.base.Predicate bulk() {
            return new Predicate<ObjectAction>() {

                @Override
                public boolean apply(ObjectAction oa) {

                    final BulkFacet bulkFacet = oa.getFacet(BulkFacet.class);
                    if(bulkFacet == null || bulkFacet.isNoop() || bulkFacet.value() == InvokeOn.OBJECT_ONLY) {
                        return false;
                    }
                    if (oa.getParameterCount() != 0) {
                        return false;
                    }

                    // currently don't support returning Blobs or Clobs
                    // (because haven't figured out how to rerender the current page, but also to do a download)
                    ObjectSpecification returnSpec = oa.getReturnType();
                    if (returnSpec != null) {
                        Class<?> returnType = returnSpec.getCorrespondingClass();
                        if (returnType == Blob.class || returnType == Clob.class) {
                            return false;
                        }
                    }
                    return true;
                }
            };
        }

        public static Predicate<ObjectAction> dynamicallyVisible(
                final ObjectAdapter target,
                final InteractionInitiatedBy interactionInitiatedBy,
                final Where where) {
            return new Predicate<ObjectAction>() {
                @Override
                public boolean apply(final ObjectAction objectAction) {
                    final Consent visible = objectAction.isVisible(target, interactionInitiatedBy, where);
                    return visible.isAllowed();
                }
            };
        }

        public static Predicate<ObjectAction> notBulkOnly() {
            return new Predicate<ObjectAction>() {

                @Override
                public boolean apply(ObjectAction t) {
                    BulkFacet facet = t.getFacet(BulkFacet.class);
                    return facet == null || facet.value() != InvokeOn.COLLECTION_ONLY;
                }
            };
        }

        public static Predicate<ObjectAction> excludeWizardActions(final ObjectSpecification objectSpecification) {
            return com.google.common.base.Predicates.not(wizardActions(objectSpecification));
            // return wizardActions(objectSpecification);
        }

        private static Predicate<ObjectAction> wizardActions(final ObjectSpecification objectSpecification) {
            return new Predicate<ObjectAction>() {
                @Override
                public boolean apply(ObjectAction input) {
                    if (objectSpecification == null) {
                        return false;
                    }
                    final WizardFacet wizardFacet = objectSpecification.getFacet(WizardFacet.class);
                    return wizardFacet != null && wizardFacet.isWizardAction(input);
                }
            };
        }

        public static Predicate<ObjectAction> memberOrderOf(ObjectAssociation association) {
            final String assocName = association.getName();
            final String assocId = association.getId();
            return new Predicate<ObjectAction>() {

                @Override
                public boolean apply(ObjectAction t) {
                    final MemberOrderFacet memberOrderFacet = t.getFacet(MemberOrderFacet.class);
                    if (memberOrderFacet == null || Strings.isNullOrEmpty(memberOrderFacet.name())) {
                        return false;
                    }
                    final String memberOrderName = memberOrderFacet.name().toLowerCase();
                    if (Strings.isNullOrEmpty(memberOrderName)) {
                        return false;
                    }
                    return memberOrderName.equalsIgnoreCase(assocName) || memberOrderName.equalsIgnoreCase(assocId);
                }
            };
        }

        public static Predicate<ObjectAction> memberOrderNotAssociationOf(final ObjectSpecification adapterSpec) {

            final List<ObjectAssociation> associations = adapterSpec.getAssociations(Contributed.INCLUDED);
            
            final List<String> associationNames = _NullSafe.stream(associations)
            		.map(ObjectAssociation::getName)
            		.map(_Strings::lower)
            		.collect(Collectors.toList());
            		
            final List<String> associationIds = _NullSafe.stream(associations) 
            		.map(ObjectAssociation::getId)
            		.map(_Strings::lower)
            		.collect(Collectors.toList());

            return new Predicate<ObjectAction>() {

                @Override
                public boolean apply(ObjectAction t) {
                    final MemberOrderFacet memberOrderFacet = t.getFacet(MemberOrderFacet.class);
                    if (memberOrderFacet == null || Strings.isNullOrEmpty(memberOrderFacet.name())) {
                        return true;
                    }
                    String memberOrderName = memberOrderFacet.name().toLowerCase();
                    if (Strings.isNullOrEmpty(memberOrderName)) {
                        return false;
                    }
                    return !associationNames.contains(memberOrderName) && !associationIds.contains(memberOrderName);
                }
            };
        }
    }

    //endregion

}<|MERGE_RESOLUTION|>--- conflicted
+++ resolved
@@ -380,46 +380,8 @@
         private Predicates() {
         }
 
-<<<<<<< HEAD
-        public static Predicate<ObjectAction> associatedWith(final String collectionName) {
-            return new AssociatedWith(collectionName);
-=======
-        public static Predicate<ObjectAction> dynamicallyVisible(
-                final ObjectAdapter target,
-                final InteractionInitiatedBy interactionInitiatedBy,
-                final Where where) {
-            return org.apache.isis.applib.filter.Filters
-                    .asPredicate(Filters.dynamicallyVisible(target, interactionInitiatedBy, where));
-        }
-
-        public static Predicate<ObjectAction> withId(final String actionId) {
-            return org.apache.isis.applib.filter.Filters.asPredicate(Filters.withId(actionId));
-        }
-
-        public static Predicate<ObjectAction> withNoValidationRules() {
-            return org.apache.isis.applib.filter.Filters.asPredicate(Filters.withNoValidationRules());
-        }
-
-        public static Predicate<ObjectAction> ofType(final ActionType type) {
-            return org.apache.isis.applib.filter.Filters.asPredicate(Filters.ofType(type));
-        }
-
-        public static Predicate<ObjectAction> bulk() {
-            return org.apache.isis.applib.filter.Filters.asPredicate(Filters.bulk());
-        }
-
-        // UNUSED?
-        public static Predicate<ObjectAction> notBulkOnly() {
-            return org.apache.isis.applib.filter.Filters.asPredicate(Filters.notBulkOnly());
-        }
-
-        public static Predicate<ObjectAction> memberOrderOf(ObjectAssociation association) {
-            return org.apache.isis.applib.filter.Filters.asPredicate(Filters.memberOrderOf(association));
-        }
-
         public static Predicate<ObjectAction> associatedWith(final ObjectAssociation objectAssociation) {
             return new AssociatedWith(objectAssociation);
->>>>>>> 826726c8
         }
 
         public static Predicate<ObjectAction> associatedWithAndWithCollectionParameterFor(
