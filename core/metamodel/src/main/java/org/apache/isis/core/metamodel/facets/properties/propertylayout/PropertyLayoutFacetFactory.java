/*
 *  Licensed to the Apache Software Foundation (ASF) under one
 *  or more contributor license agreements.  See the NOTICE file
 *  distributed with this work for additional information
 *  regarding copyright ownership.  The ASF licenses this file
 *  to you under the Apache License, Version 2.0 (the
 *  "License"); you may not use this file except in compliance
 *  with the License.  You may obtain a copy of the License at
 *
 *        http://www.apache.org/licenses/LICENSE-2.0
 *
 *  Unless required by applicable law or agreed to in writing,
 *  software distributed under the License is distributed on an
 *  "AS IS" BASIS, WITHOUT WARRANTIES OR CONDITIONS OF ANY
 *  KIND, either express or implied.  See the License for the
 *  specific language governing permissions and limitations
 *  under the License.
 */

package org.apache.isis.core.metamodel.facets.properties.propertylayout;

import java.lang.reflect.Method;
import java.util.List;

import org.apache.isis.applib.annotation.PropertyLayout;
import org.apache.isis.core.metamodel.facetapi.FacetHolder;
import org.apache.isis.core.metamodel.facetapi.FacetUtil;
import org.apache.isis.core.metamodel.facetapi.FeatureType;
import org.apache.isis.core.metamodel.facets.Annotations;
import org.apache.isis.core.metamodel.facets.ContributeeMemberFacetFactory;
import org.apache.isis.core.metamodel.facets.FacetFactoryAbstract;
import org.apache.isis.core.metamodel.facets.FacetedMethod;
import org.apache.isis.core.metamodel.facets.all.describedas.DescribedAsFacet;
import org.apache.isis.core.metamodel.facets.all.hide.HiddenFacet;
import org.apache.isis.core.metamodel.facets.all.named.NamedFacet;
import org.apache.isis.core.metamodel.facets.members.cssclass.CssClassFacet;
import org.apache.isis.core.metamodel.facets.object.promptStyle.PromptStyleFacet;
import org.apache.isis.core.metamodel.facets.objectvalue.labelat.LabelAtFacet;
import org.apache.isis.core.metamodel.facets.objectvalue.multiline.MultiLineFacet;
import org.apache.isis.core.metamodel.facets.objectvalue.renderedadjusted.RenderedAdjustedFacet;
import org.apache.isis.core.metamodel.facets.objectvalue.typicallen.TypicalLengthFacet;
import org.apache.isis.core.metamodel.facets.properties.renderunchanged.UnchangingFacet;

public class PropertyLayoutFacetFactory extends FacetFactoryAbstract implements ContributeeMemberFacetFactory {

    public PropertyLayoutFacetFactory() {
        super(FeatureType.PROPERTIES_AND_ACTIONS);
    }

    @Override
    public void process(final ProcessMethodContext processMethodContext) {

        final FacetHolder holder = facetHolderFrom(processMethodContext);
        final List<PropertyLayout> propertyLayouts = propertyLayoutsFrom(processMethodContext);

        processCssClass(holder, propertyLayouts);

        processDescribedAs(holder, propertyLayouts);

        processPromptStyle(holder, propertyLayouts);

        processHidden(holder, propertyLayouts);

        processLabelAt(holder, propertyLayouts);

        processMultiLine(holder, propertyLayouts);

        processNamed(holder, propertyLayouts);

        processRenderedAdjusted(holder, propertyLayouts);

        processTypicalLength(holder, propertyLayouts);

        processUnchanging(holder, propertyLayouts);
    }

    void processCssClass(final FacetHolder holder, final List<PropertyLayout> propertyLayout) {
        CssClassFacet cssClassFacet = CssClassFacetForPropertyLayoutAnnotation.create(propertyLayout, holder);
        FacetUtil.addFacet(cssClassFacet);
    }

    void processDescribedAs(
            final FacetHolder holder,
            final List<PropertyLayout> propertyLayout) {
        DescribedAsFacet describedAsFacet = DescribedAsFacetForPropertyLayoutAnnotation.create(propertyLayout, holder);
        FacetUtil.addFacet(describedAsFacet);
    }

<<<<<<< HEAD
    void processPromptStyle(final FacetHolder holder, final List<PropertyLayout> propertyLayout) {
        PromptStyleFacet promptStyleFacet = PromptStyleFacetForPropertyLayoutAnnotation
                .create(propertyLayout, getConfiguration(), holder);
=======
    void processPromptStyle(final FacetHolder holder, final Properties properties, final PropertyLayout propertyLayout) {

        if(holder instanceof FacetedMethod) {
            final FacetedMethod facetedMethod = (FacetedMethod) holder;
            if(facetedMethod.getFeatureType() != FeatureType.PROPERTY) {
                return;
            }
        }

        PromptStyleFacet promptStyleFacet = PromptStyleFacetOnPropertyFromLayoutProperties
                .create(properties, holder);
        if(promptStyleFacet == null) {
            promptStyleFacet = PromptStyleFacetForPropertyLayoutAnnotation
                    .create(propertyLayout, getConfiguration(), holder);
        }
>>>>>>> 26c2e61e

        FacetUtil.addFacet(promptStyleFacet);
    }

    void processHidden(final FacetHolder holder, final List<PropertyLayout> propertyLayout) {
        HiddenFacet hiddenFacet = HiddenFacetForPropertyLayoutAnnotation.create(propertyLayout, holder);
        FacetUtil.addFacet(hiddenFacet);
    }

    void processLabelAt(
            final FacetHolder holder,
            final List<PropertyLayout> propertyLayout) {
        LabelAtFacet labelAtFacet = LabelAtFacetForPropertyLayoutAnnotation.create(propertyLayout, holder);
        FacetUtil.addFacet(labelAtFacet);
    }

    void processMultiLine(final FacetHolder holder, final List<PropertyLayout> propertyLayout) {
        MultiLineFacet multiLineFacet = MultiLineFacetForPropertyLayoutAnnotation.create(propertyLayout, holder);
        FacetUtil.addFacet(multiLineFacet);
    }

    void processNamed(final FacetHolder holder, final List<PropertyLayout> propertyLayout) {
        NamedFacet namedFacet = NamedFacetForPropertyLayoutAnnotation.create(propertyLayout, holder);
        FacetUtil.addFacet(namedFacet);
    }

    void processRenderedAdjusted(
            final FacetHolder holder,
            final List<PropertyLayout> propertyLayout) {
        RenderedAdjustedFacet renderedAdjustedFacet = RenderedAdjustedFacetForPropertyLayoutAnnotation
                .create(propertyLayout, holder);
        FacetUtil.addFacet(renderedAdjustedFacet);
    }

    void processTypicalLength(
            final FacetHolder holder,
            final List<PropertyLayout> propertyLayout) {
        TypicalLengthFacet typicalLengthFacet = TypicalLengthFacetForPropertyLayoutAnnotation
                .create(propertyLayout, holder);
        FacetUtil.addFacet(typicalLengthFacet);
    }

    void processUnchanging(
            final FacetHolder holder,
            final List<PropertyLayout> propertyLayout) {
        UnchangingFacet unchangingFacet = UnchangingFacetForPropertyLayoutAnnotation.create(propertyLayout, holder);
        FacetUtil.addFacet(unchangingFacet);
    }

    @Override
    public void process(ProcessContributeeMemberContext processMemberContext) {

        // cssClass
        CssClassFacet cssClassFacet = null;
        FacetUtil.addFacet(cssClassFacet);


        // describedAs
        DescribedAsFacet describedAsFacet = null;
        FacetUtil.addFacet(describedAsFacet);


        // hidden
        HiddenFacet hiddenFacet = null;
        FacetUtil.addFacet(hiddenFacet);


        // labelAt
        LabelAtFacet labelAtFacet = null;
        FacetUtil.addFacet(labelAtFacet);


        // multiLine
        MultiLineFacet multiLineFacet = null;
        FacetUtil.addFacet(multiLineFacet);


        // named
        NamedFacet namedFacet = null;
        FacetUtil.addFacet(namedFacet);


        // renderedAsDayBefore
        RenderedAdjustedFacet renderedAdjustedFacet = null;
        FacetUtil.addFacet(renderedAdjustedFacet);


        // typicalLength
        TypicalLengthFacet typicalLengthFacet = null;
        FacetUtil.addFacet(typicalLengthFacet);

    }


    FacetedMethod facetHolderFrom(final ProcessMethodContext processMethodContext) {
        return processMethodContext.getFacetHolder();
    }

    List<PropertyLayout> propertyLayoutsFrom(final ProcessMethodContext processMethodContext) {
        final Method method = processMethodContext.getMethod();
        return Annotations.getAnnotations(method, PropertyLayout.class);
    }


}<|MERGE_RESOLUTION|>--- conflicted
+++ resolved
@@ -86,12 +86,7 @@
         FacetUtil.addFacet(describedAsFacet);
     }
 
-<<<<<<< HEAD
     void processPromptStyle(final FacetHolder holder, final List<PropertyLayout> propertyLayout) {
-        PromptStyleFacet promptStyleFacet = PromptStyleFacetForPropertyLayoutAnnotation
-                .create(propertyLayout, getConfiguration(), holder);
-=======
-    void processPromptStyle(final FacetHolder holder, final Properties properties, final PropertyLayout propertyLayout) {
 
         if(holder instanceof FacetedMethod) {
             final FacetedMethod facetedMethod = (FacetedMethod) holder;
@@ -100,13 +95,8 @@
             }
         }
 
-        PromptStyleFacet promptStyleFacet = PromptStyleFacetOnPropertyFromLayoutProperties
-                .create(properties, holder);
-        if(promptStyleFacet == null) {
-            promptStyleFacet = PromptStyleFacetForPropertyLayoutAnnotation
-                    .create(propertyLayout, getConfiguration(), holder);
-        }
->>>>>>> 26c2e61e
+        PromptStyleFacet promptStyleFacet = PromptStyleFacetForPropertyLayoutAnnotation
+                .create(propertyLayout, getConfiguration(), holder);
 
         FacetUtil.addFacet(promptStyleFacet);
     }
