/*
 *  Licensed to the Apache Software Foundation (ASF) under one
 *  or more contributor license agreements.  See the NOTICE file
 *  distributed with this work for additional information
 *  regarding copyright ownership.  The ASF licenses this file
 *  to you under the Apache License, Version 2.0 (the
 *  "License"); you may not use this file except in compliance
 *  with the License.  You may obtain a copy of the License at
 *
 *        http://www.apache.org/licenses/LICENSE-2.0
 *
 *  Unless required by applicable law or agreed to in writing,
 *  software distributed under the License is distributed on an
 *  "AS IS" BASIS, WITHOUT WARRANTIES OR CONDITIONS OF ANY
 *  KIND, either express or implied.  See the License for the
 *  specific language governing permissions and limitations
 *  under the License.
 */

package org.apache.isis.core.metamodel.facets.properties.property;

import java.lang.reflect.Method;
import java.util.List;

import javax.annotation.Nullable;
import javax.validation.constraints.Pattern;

import org.apache.isis.applib.annotation.Property;
import org.apache.isis.applib.services.HasTransactionId;
import org.apache.isis.applib.services.eventbus.PropertyDomainEvent;
import org.apache.isis.core.commons.config.IsisConfiguration;
import org.apache.isis.core.metamodel.facetapi.Facet;
import org.apache.isis.core.metamodel.facetapi.FacetHolder;
import org.apache.isis.core.metamodel.facetapi.FacetUtil;
import org.apache.isis.core.metamodel.facetapi.FeatureType;
import org.apache.isis.core.metamodel.facetapi.MetaModelValidatorRefiner;
import org.apache.isis.core.metamodel.facets.Annotations;
import org.apache.isis.core.metamodel.facets.FacetFactoryAbstract;
import org.apache.isis.core.metamodel.facets.FacetedMethod;
import org.apache.isis.core.metamodel.facets.actions.command.CommandFacet;
import org.apache.isis.core.metamodel.facets.all.hide.HiddenFacet;
import org.apache.isis.core.metamodel.facets.members.disabled.DisabledFacet;
import org.apache.isis.core.metamodel.facets.objectvalue.fileaccept.FileAcceptFacet;
import org.apache.isis.core.metamodel.facets.objectvalue.mandatory.MandatoryFacet;
import org.apache.isis.core.metamodel.facets.objectvalue.maxlen.MaxLengthFacet;
import org.apache.isis.core.metamodel.facets.objectvalue.regex.RegExFacet;
import org.apache.isis.core.metamodel.facets.propcoll.accessor.PropertyOrCollectionAccessorFacet;
import org.apache.isis.core.metamodel.facets.propcoll.notpersisted.NotPersistedFacet;
import org.apache.isis.core.metamodel.facets.properties.property.command.CommandFacetForPropertyAnnotation;
import org.apache.isis.core.metamodel.facets.properties.property.disabled.DisabledFacetForPropertyAnnotation;
import org.apache.isis.core.metamodel.facets.properties.property.fileaccept.FileAcceptFacetForPropertyAnnotation;
import org.apache.isis.core.metamodel.facets.properties.property.hidden.HiddenFacetForPropertyAnnotation;
import org.apache.isis.core.metamodel.facets.properties.property.mandatory.MandatoryFacetForPropertyAnnotation;
import org.apache.isis.core.metamodel.facets.properties.property.mandatory.MandatoryFacetInvertedByNullableAnnotationOnProperty;
import org.apache.isis.core.metamodel.facets.properties.property.maxlength.MaxLengthFacetForPropertyAnnotation;
import org.apache.isis.core.metamodel.facets.properties.property.modify.PropertyClearFacetForDomainEventFromDefault;
import org.apache.isis.core.metamodel.facets.properties.property.modify.PropertyClearFacetForDomainEventFromPropertyAnnotation;
import org.apache.isis.core.metamodel.facets.properties.property.modify.PropertyDomainEventFacetAbstract;
import org.apache.isis.core.metamodel.facets.properties.property.modify.PropertyDomainEventFacetDefault;
import org.apache.isis.core.metamodel.facets.properties.property.modify.PropertyDomainEventFacetForPropertyAnnotation;
import org.apache.isis.core.metamodel.facets.properties.property.modify.PropertySetterFacetForDomainEventFromDefault;
import org.apache.isis.core.metamodel.facets.properties.property.modify.PropertySetterFacetForDomainEventFromPropertyAnnotation;
import org.apache.isis.core.metamodel.facets.properties.property.mustsatisfy.MustSatisfySpecificationFacetForPropertyAnnotation;
import org.apache.isis.core.metamodel.facets.properties.property.notpersisted.NotPersistedFacetForPropertyAnnotation;
import org.apache.isis.core.metamodel.facets.properties.property.publishing.PublishedPropertyFacetForPropertyAnnotation;
import org.apache.isis.core.metamodel.facets.properties.property.regex.RegExFacetForPatternAnnotationOnProperty;
import org.apache.isis.core.metamodel.facets.properties.property.regex.RegExFacetForPropertyAnnotation;
import org.apache.isis.core.metamodel.facets.properties.publish.PublishedPropertyFacet;
import org.apache.isis.core.metamodel.facets.properties.update.clear.PropertyClearFacet;
import org.apache.isis.core.metamodel.facets.properties.update.modify.PropertySetterFacet;
import org.apache.isis.core.metamodel.specloader.validator.MetaModelValidatorComposite;
import org.apache.isis.core.metamodel.specloader.validator.MetaModelValidatorForConflictingOptionality;
import org.apache.isis.core.metamodel.util.EventUtil;

public class PropertyAnnotationFacetFactory extends FacetFactoryAbstract implements MetaModelValidatorRefiner {

    private final MetaModelValidatorForConflictingOptionality conflictingOptionalityValidator = new MetaModelValidatorForConflictingOptionality();


    public PropertyAnnotationFacetFactory() {
        super(FeatureType.PROPERTIES_AND_ACTIONS);
    }

    @Override
    public void process(final ProcessMethodContext processMethodContext) {
        processModify(processMethodContext);
        processHidden(processMethodContext);
        processEditing(processMethodContext);
        processCommand(processMethodContext);
        processPublishing(processMethodContext);
        processMaxLength(processMethodContext);
        processMustSatisfy(processMethodContext);
        processNotPersisted(processMethodContext);
        processOptional(processMethodContext);
        processRegEx(processMethodContext);
        processFileAccept(processMethodContext);
    }


    void processModify(final ProcessMethodContext processMethodContext) {

        final Method method = processMethodContext.getMethod();
        final FacetedMethod holder = processMethodContext.getFacetHolder();

        final PropertyOrCollectionAccessorFacet getterFacet = holder.getFacet(PropertyOrCollectionAccessorFacet.class);
        if(getterFacet == null) {
            return;
        }

        //
        // Set up PropertyDomainEventFacet, which will act as the hiding/disabling/validating advisor
        //
        final List<Property> properties = Annotations.getAnnotations(method, Property.class);

        // search for @Property(domainEvent=...), else use default event type
        final PropertyDomainEventFacetAbstract propertyDomainEventFacet = properties.stream()
                .map(Property::domainEvent)
                .filter(domainEvent -> domainEvent != PropertyDomainEvent.Default.class)
                .findFirst()
                .map(domainEvent -> (PropertyDomainEventFacetAbstract) new PropertyDomainEventFacetForPropertyAnnotation(
                        domainEvent, getterFacet, servicesInjector, getSpecificationLoader(), holder))
                .orElse(new PropertyDomainEventFacetDefault(
                        PropertyDomainEvent.Default.class, getterFacet, servicesInjector, getSpecificationLoader(),
                        holder));

        if(EventUtil.eventTypeIsPostable(
                propertyDomainEventFacet.getEventType(),
                PropertyDomainEvent.Noop.class,
                PropertyDomainEvent.Default.class,
                "isis.reflector.facet.propertyAnnotation.domainEvent.postForDefault",
                getConfiguration())) {
            FacetUtil.addFacet(propertyDomainEventFacet);
        }


        //
        // if the property is mutable, then replace the current setter and clear facets with equivalents that
        // emit the appropriate domain event and then delegate onto the underlying
        //

        final PropertySetterFacet setterFacet = holder.getFacet(PropertySetterFacet.class);
        if(setterFacet != null) {
            // the current setter facet will end up as the underlying facet
            final PropertySetterFacet replacementFacet;

            if(propertyDomainEventFacet instanceof PropertyDomainEventFacetForPropertyAnnotation) {
                replacementFacet = new PropertySetterFacetForDomainEventFromPropertyAnnotation(
                        propertyDomainEventFacet.getEventType(), getterFacet, setterFacet, propertyDomainEventFacet, holder, servicesInjector);
            } else
            // default
            {
                replacementFacet = new PropertySetterFacetForDomainEventFromDefault(
                        propertyDomainEventFacet.getEventType(), getterFacet, setterFacet, propertyDomainEventFacet, holder, servicesInjector);
            }
            FacetUtil.addFacet(replacementFacet);
        }

        final PropertyClearFacet clearFacet = holder.getFacet(PropertyClearFacet.class);
        if(clearFacet != null) {
            // the current clear facet will end up as the underlying facet
            final PropertyClearFacet replacementFacet;

            if(propertyDomainEventFacet instanceof PropertyDomainEventFacetForPropertyAnnotation) {
                replacementFacet = new PropertyClearFacetForDomainEventFromPropertyAnnotation(
                        propertyDomainEventFacet.getEventType(), getterFacet, clearFacet, propertyDomainEventFacet, holder, servicesInjector);
            } else
            // default
            {
                replacementFacet = new PropertyClearFacetForDomainEventFromDefault(
                        propertyDomainEventFacet.getEventType(), getterFacet, clearFacet, propertyDomainEventFacet, holder, servicesInjector);
            }
            FacetUtil.addFacet(replacementFacet);
        }
    }


    void processHidden(final ProcessMethodContext processMethodContext) {
        final Method method = processMethodContext.getMethod();
        final FacetHolder holder = processMethodContext.getFacetHolder();

        // search for @Property(hidden=...)
        final List<Property> properties = Annotations.getAnnotations(method, Property.class);
        HiddenFacet facet = HiddenFacetForPropertyAnnotation.create(properties, holder);

        FacetUtil.addFacet(facet);
    }

    void processEditing(final ProcessMethodContext processMethodContext) {
        final Method method = processMethodContext.getMethod();
        final FacetHolder holder = processMethodContext.getFacetHolder();

        // search for @Property(editing=...)
        final List<Property> properties = Annotations.getAnnotations(method, Property.class);
        DisabledFacet facet = DisabledFacetForPropertyAnnotation.create(properties, holder);

        FacetUtil.addFacet(facet);
    }

    void processCommand(final ProcessMethodContext processMethodContext) {

        final Class<?> cls = processMethodContext.getCls();
        final Method method = processMethodContext.getMethod();
        final List<Property> properties = Annotations.getAnnotations(method, Property.class);
        final FacetedMethod facetHolder = processMethodContext.getFacetHolder();

        final FacetHolder holder = facetHolder;

        //
        // this rule inspired by a similar rule for auditing and publishing, see DomainObjectAnnotationFacetFactory
        //
        if(HasTransactionId.class.isAssignableFrom(processMethodContext.getCls())) {
            // do not install on any implementation of HasTransactionId
            // (ie commands, audit entries, published events).
            return;
        }

        // check for @Property(command=...)
<<<<<<< HEAD
        final CommandFacet commandFacet = CommandFacetForPropertyAnnotation.create(properties, getConfiguration(), holder);
=======
        final CommandFacet commandFacet = CommandFacetForPropertyAnnotation.create(property, getConfiguration(), holder,
                servicesInjector);
>>>>>>> 392d475a

        FacetUtil.addFacet(commandFacet);
    }

    void processPublishing(final ProcessMethodContext processMethodContext) {

        final Method method = processMethodContext.getMethod();
        final List<Property> properties = Annotations.getAnnotations(method, Property.class);
        final FacetHolder holder = processMethodContext.getFacetHolder();

        //
        // this rule inspired by a similar rule for auditing and publishing, see DomainObjectAnnotationFacetFactory
        // and for commands, see above
        //
        if(HasTransactionId.class.isAssignableFrom(processMethodContext.getCls())) {
            // do not install on any implementation of HasTransactionId
            // (ie commands, audit entries, published events).
            return;
        }

        // check for @Property(publishing=...)
        final PublishedPropertyFacet facet = PublishedPropertyFacetForPropertyAnnotation
                .create(properties, getConfiguration(), holder);

        FacetUtil.addFacet(facet);
    }



    void processMaxLength(final ProcessMethodContext processMethodContext) {
        final Method method = processMethodContext.getMethod();
        final FacetHolder holder = processMethodContext.getFacetHolder();

        // search for @Property(maxLength=...)
        final List<Property> properties = Annotations.getAnnotations(method, Property.class);
        MaxLengthFacet facet = MaxLengthFacetForPropertyAnnotation.create(properties, holder);

        FacetUtil.addFacet(facet);
    }

    void processMustSatisfy(final ProcessMethodContext processMethodContext) {
        final Method method = processMethodContext.getMethod();
        final FacetHolder holder = processMethodContext.getFacetHolder();

        // search for @Property(mustSatisfy=...)
        final List<Property> properties = Annotations.getAnnotations(method, Property.class);
        Facet facet = MustSatisfySpecificationFacetForPropertyAnnotation.create(properties, holder, servicesInjector);

        FacetUtil.addFacet(facet);
    }

    void processNotPersisted(final ProcessMethodContext processMethodContext) {
        final Method method = processMethodContext.getMethod();
        final FacetHolder holder = processMethodContext.getFacetHolder();

        // search for @Property(notPersisted=...)
        final List<Property> properties = Annotations.getAnnotations(method, Property.class);
        NotPersistedFacet facet = NotPersistedFacetForPropertyAnnotation.create(properties, holder);

        FacetUtil.addFacet(facet);
    }

    void processOptional(final ProcessMethodContext processMethodContext) {

        final Method method = processMethodContext.getMethod();

        final FacetHolder holder = processMethodContext.getFacetHolder();

        // check for @Nullable
        final Nullable nullableAnnotation = Annotations.getAnnotation(method, Nullable.class);
        final MandatoryFacet facet2 =
                MandatoryFacetInvertedByNullableAnnotationOnProperty.create(nullableAnnotation, method, holder);
        FacetUtil.addFacet(facet2);
        conflictingOptionalityValidator.flagIfConflict(
                    facet2, "Conflicting @Nullable with other optionality annotation");

        // search for @Property(optional=...)
        final List<Property> properties = Annotations.getAnnotations(method, Property.class);
        final MandatoryFacet facet3 = MandatoryFacetForPropertyAnnotation.create(properties, method, holder);
        FacetUtil.addFacet(facet3);
        conflictingOptionalityValidator.flagIfConflict(
                    facet3, "Conflicting Property#optionality with other optionality annotation");
    }

    void processRegEx(final ProcessMethodContext processMethodContext) {
        final Method method = processMethodContext.getMethod();
        final FacetHolder holder = processMethodContext.getFacetHolder();

        final Class<?> returnType = processMethodContext.getMethod().getReturnType();

        // check for @Pattern first
        final List<Pattern> patterns = Annotations.getAnnotations(processMethodContext.getMethod(), Pattern.class);
        RegExFacet facet = RegExFacetForPatternAnnotationOnProperty.create(patterns, returnType, holder);

        // else search for @Property(pattern=...)
        final List<Property> properties = Annotations.getAnnotations(method, Property.class);
        if (facet == null) {
            facet = RegExFacetForPropertyAnnotation.create(properties, returnType, holder);
        }

        FacetUtil.addFacet(facet);
    }


    void processFileAccept(final ProcessMethodContext processMethodContext) {
        final Method method = processMethodContext.getMethod();
        final FacetHolder holder = processMethodContext.getFacetHolder();


        // else search for @Property(maxLength=...)
        final List<Property> properties = Annotations.getAnnotations(method, Property.class);
        FileAcceptFacet facet = FileAcceptFacetForPropertyAnnotation.create(properties, holder);

        FacetUtil.addFacet(facet);
    }


    // //////////////////////////////////////

    @Override
    public void refineMetaModelValidator(final MetaModelValidatorComposite metaModelValidator, final IsisConfiguration configuration) {
        metaModelValidator.add(conflictingOptionalityValidator);
    }



}<|MERGE_RESOLUTION|>--- conflicted
+++ resolved
@@ -215,12 +215,7 @@
         }
 
         // check for @Property(command=...)
-<<<<<<< HEAD
-        final CommandFacet commandFacet = CommandFacetForPropertyAnnotation.create(properties, getConfiguration(), holder);
-=======
-        final CommandFacet commandFacet = CommandFacetForPropertyAnnotation.create(property, getConfiguration(), holder,
-                servicesInjector);
->>>>>>> 392d475a
+        final CommandFacet commandFacet = CommandFacetForPropertyAnnotation.create(properties, getConfiguration(), holder, servicesInjector);
 
         FacetUtil.addFacet(commandFacet);
     }
