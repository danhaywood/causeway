/*
 *  Licensed to the Apache Software Foundation (ASF) under one
 *  or more contributor license agreements.  See the NOTICE file
 *  distributed with this work for additional information
 *  regarding copyright ownership.  The ASF licenses this file
 *  to you under the Apache License, Version 2.0 (the
 *  "License"); you may not use this file except in compliance
 *  with the License.  You may obtain a copy of the License at
 *
 *        http://www.apache.org/licenses/LICENSE-2.0
 *
 *  Unless required by applicable law or agreed to in writing,
 *  software distributed under the License is distributed on an
 *  "AS IS" BASIS, WITHOUT WARRANTIES OR CONDITIONS OF ANY
 *  KIND, either express or implied.  See the License for the
 *  specific language governing permissions and limitations
 *  under the License.
 */

package org.apache.isis.core.metamodel.facets.members.cssclass;

<<<<<<< HEAD
=======
import java.util.Map;

import org.apache.isis.core.metamodel.adapter.ObjectAdapter;
>>>>>>> 813a3130
import org.apache.isis.core.metamodel.facetapi.Facet;
import org.apache.isis.core.metamodel.facetapi.FacetAbstract;
import org.apache.isis.core.metamodel.facetapi.FacetHolder;
import org.apache.isis.core.metamodel.spec.ManagedObject;

public abstract class CssClassFacetAbstract extends FacetAbstract implements CssClassFacet {

    public static Class<? extends Facet> type() {
        return CssClassFacet.class;
    }

    private final String cssClass;

    public CssClassFacetAbstract(final String cssClass, final FacetHolder holder) {
        super(type(), holder, Derivation.NOT_DERIVED);
        this.cssClass = cssClass;
    }

    @Override
<<<<<<< HEAD
    public String cssClass(final ManagedObject objectAdapter) {
        return value;
=======
    public String cssClass(final ObjectAdapter objectAdapter) {
        return cssClass;
    }

    @Override public void appendAttributesTo(final Map<String, Object> attributeMap) {
        super.appendAttributesTo(attributeMap);
        attributeMap.put("cssClass", cssClass);
>>>>>>> 813a3130
    }
}<|MERGE_RESOLUTION|>--- conflicted
+++ resolved
@@ -19,12 +19,9 @@
 
 package org.apache.isis.core.metamodel.facets.members.cssclass;
 
-<<<<<<< HEAD
-=======
 import java.util.Map;
 
 import org.apache.isis.core.metamodel.adapter.ObjectAdapter;
->>>>>>> 813a3130
 import org.apache.isis.core.metamodel.facetapi.Facet;
 import org.apache.isis.core.metamodel.facetapi.FacetAbstract;
 import org.apache.isis.core.metamodel.facetapi.FacetHolder;
@@ -44,17 +41,12 @@
     }
 
     @Override
-<<<<<<< HEAD
     public String cssClass(final ManagedObject objectAdapter) {
-        return value;
-=======
-    public String cssClass(final ObjectAdapter objectAdapter) {
         return cssClass;
     }
 
     @Override public void appendAttributesTo(final Map<String, Object> attributeMap) {
         super.appendAttributesTo(attributeMap);
         attributeMap.put("cssClass", cssClass);
->>>>>>> 813a3130
     }
 }