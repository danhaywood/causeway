/*
 *  Licensed to the Apache Software Foundation (ASF) under one
 *  or more contributor license agreements.  See the NOTICE file
 *  distributed with this work for additional information
 *  regarding copyright ownership.  The ASF licenses this file
 *  to you under the Apache License, Version 2.0 (the
 *  "License"); you may not use this file except in compliance
 *  with the License.  You may obtain a copy of the License at
 *
 *        http://www.apache.org/licenses/LICENSE-2.0
 *
 *  Unless required by applicable law or agreed to in writing,
 *  software distributed under the License is distributed on an
 *  "AS IS" BASIS, WITHOUT WARRANTIES OR CONDITIONS OF ANY
 *  KIND, either express or implied.  See the License for the
 *  specific language governing permissions and limitations
 *  under the License.
 */

package org.apache.isis.core.metamodel.facets.collections.collection.modify;

<<<<<<< HEAD
import static org.apache.isis.commons.internal.base._Casts.uncheckedCast;

=======
import java.util.Map;
>>>>>>> 813a3130
import java.util.Set;

import org.apache.isis.applib.events.domain.AbstractDomainEvent;
import org.apache.isis.applib.events.domain.CollectionDomainEvent;
import org.apache.isis.core.metamodel.adapter.ObjectAdapter;
import org.apache.isis.core.metamodel.consent.InteractionInitiatedBy;
import org.apache.isis.core.metamodel.facetapi.Facet;
import org.apache.isis.core.metamodel.facetapi.FacetHolder;
import org.apache.isis.core.metamodel.facets.DomainEventHelper;
import org.apache.isis.core.metamodel.facets.SingleValueFacetAbstract;
import org.apache.isis.core.metamodel.facets.collections.modify.CollectionAddToFacet;
import org.apache.isis.core.metamodel.facets.propcoll.accessor.PropertyOrCollectionAccessorFacet;
import org.apache.isis.core.metamodel.services.ServicesInjector;


public abstract class CollectionAddToFacetForDomainEventFromAbstract
extends SingleValueFacetAbstract<Class<? extends CollectionDomainEvent<?,?>>>
implements CollectionAddToFacet {

    private final DomainEventHelper domainEventHelper;

    public static Class<? extends Facet> type() {
        return CollectionAddToFacet.class;
    }

    private final PropertyOrCollectionAccessorFacet getterFacet;
    private final CollectionAddToFacet collectionAddToFacet;
    private final CollectionDomainEventFacetAbstract collectionDomainEventFacet;

    public CollectionAddToFacetForDomainEventFromAbstract(
            final Class<? extends CollectionDomainEvent<?, ?>> eventType,
                    final PropertyOrCollectionAccessorFacet getterFacet,
                    final CollectionAddToFacet collectionAddToFacet,
                    final CollectionDomainEventFacetAbstract collectionDomainEventFacet,
                    final ServicesInjector servicesInjector,
                    final FacetHolder holder) {
        super(type(), eventType, holder);
        this.getterFacet = getterFacet;
        this.collectionAddToFacet = collectionAddToFacet;
        this.collectionDomainEventFacet = collectionDomainEventFacet;
        this.domainEventHelper = new DomainEventHelper(servicesInjector);
    }

    @Override
    public void add(
            final ObjectAdapter targetAdapter,
            final ObjectAdapter referencedObjectAdapter, final InteractionInitiatedBy interactionInitiatedBy) {
        if (this.collectionAddToFacet == null) {
            return;
        }

        final Object referencedObject = ObjectAdapter.Util.unwrapPojo(referencedObjectAdapter);

        // get hold of underlying collection
        final Object collection = getterFacet.getProperty(targetAdapter, interactionInitiatedBy);

        // don't post event if has set semantics and already contains object
        if(collection instanceof Set) {
            Set<?> set = (Set<?>) collection;
            if(set.contains(referencedObject)) {
                return;
            }
        }


        // either doesn't contain object, or doesn't have set semantics, so
        // execute the add wrapped between the executing and executed events ...

        // ... post the executing event
        
        final CollectionDomainEvent<?, ?> event =
                domainEventHelper.postEventForCollection(
                        AbstractDomainEvent.Phase.EXECUTING,
                        getEventType(), null,
                        getIdentified(), targetAdapter,
                        CollectionDomainEvent.Of.ADD_TO,
                        referencedObject);

        // ... perform add
        collectionAddToFacet.add(targetAdapter, referencedObjectAdapter, interactionInitiatedBy);

        // ... post the executed event
        domainEventHelper.postEventForCollection(
                AbstractDomainEvent.Phase.EXECUTED,
                getEventType(), uncheckedCast((CollectionDomainEvent<?, ?>)event),
                getIdentified(), targetAdapter,
                CollectionDomainEvent.Of.ADD_TO,
                referencedObject);
    }

    public <S, T> Class<? extends CollectionDomainEvent<S, T>> getEventType() {
        return uncheckedCast(value());
    }


    @Override public void appendAttributesTo(final Map<String, Object> attributeMap) {
        super.appendAttributesTo(attributeMap);
        attributeMap.put("getterFacet", getterFacet);
        attributeMap.put("collectionAddToFacet", collectionAddToFacet);
    }
}<|MERGE_RESOLUTION|>--- conflicted
+++ resolved
@@ -19,12 +19,9 @@
 
 package org.apache.isis.core.metamodel.facets.collections.collection.modify;
 
-<<<<<<< HEAD
 import static org.apache.isis.commons.internal.base._Casts.uncheckedCast;
 
-=======
 import java.util.Map;
->>>>>>> 813a3130
 import java.util.Set;
 
 import org.apache.isis.applib.events.domain.AbstractDomainEvent;
@@ -52,6 +49,7 @@
 
     private final PropertyOrCollectionAccessorFacet getterFacet;
     private final CollectionAddToFacet collectionAddToFacet;
+    // TODO: seems to be unused, remove?
     private final CollectionDomainEventFacetAbstract collectionDomainEventFacet;
 
     public CollectionAddToFacetForDomainEventFromAbstract(
