--- conflicted
+++ resolved
@@ -98,15 +98,16 @@
 
         // all the actions of this type
         final List<ActionType> actionTypes = inferActionTypes();
+        final Stream<ObjectAction> objectActions = objectSpecification.streamObjectActions(actionTypes, Contributed.INCLUDED);
 
         // and all the collections of this type
         final Stream<OneToManyAssociation> collections = objectSpecification.streamCollections(Contributed.INCLUDED);
 
         // and all the properties of this type
-        final List<OneToOneAssociation> properties = objectSpecification.getProperties(Contributed.INCLUDED);
+        final Stream<OneToOneAssociation> properties = objectSpecification.streamProperties(Contributed.INCLUDED);
 
         // for each action, ...
-        for (final ObjectAction objectAction : objectActions) {
+        objectActions.forEach(objectAction -> {
 
             // ... for each action parameter
             final List<ObjectActionParameter> parameters = objectAction.getParameters();
@@ -125,30 +126,26 @@
             // corresponds to CopyImmutableFacetOntoMembersFactory.  However, ImmutableFacet only ever disables for
             // properties and collections, so no point in copying over.
 
-        }
+        });
 
         // for each property, ...
-        for (final OneToOneAssociation property : properties) {
+        properties.forEach(property -> {
             derivePropertyChoicesFromExistingChoices(property);
             derivePropertyDefaultsFromType(property);
             derivePropertyTypicalLengthFromType(property);
             derivePropertyOrCollectionDescribedAsFromType(property);
             derivePropertyOrCollectionImmutableFromSpec(property);
             derivePropertyDisabledFromImmutable(property);
-        }
+        });
 
 
         // for each collection, ...
-<<<<<<< HEAD
         collections.forEach(collection->{
-=======
-        for (final OneToManyAssociation collection : collections) {
 
             derivePropertyOrCollectionDescribedAsFromType(collection);
             derivePropertyOrCollectionImmutableFromSpec(collection);
             deriveCollectionDisabledFromImmutable(collection);
 
->>>>>>> 813a3130
             // ... see if any of its actions has a collection parameter of the same type
             //
             // eg Order#getItems() and Order#removeItems(List<OrderItem>)
@@ -264,7 +261,7 @@
             FacetUtil.addFacet(
                 new ActionParameterChoicesFacetDerivedFromChoicesFacet(
                     peerFor(parameter),
-                    getDeploymentCategory(), specificationLoader, authenticationSessionProvider, adapterManager));
+                    getDeploymentCategory(), specificationLoader, authenticationSessionProvider, adapterProvider));
         }
     }
 
@@ -310,14 +307,7 @@
         final ChoicesFacet specFacet = propertySpec.getFacet(ChoicesFacet.class);
         if(existsAndIsDoOp(specFacet)) {
             FacetUtil.addFacet(
-<<<<<<< HEAD
-                    new ActionParameterChoicesFacetFromParentedCollection(
-                            scalarOrCollectionParam, otma,
-                            getDeploymentCategory(), specificationLoader,
-                            authenticationSessionProvider, adapterProvider ));
-=======
                     new PropertyChoicesFacetDerivedFromChoicesFacet(facetedMethodFor(property), specificationLoader));
->>>>>>> 813a3130
         }
     }
 
@@ -333,7 +323,7 @@
         if(existsAndIsDoOp(specFacet)) {
             FacetUtil.addFacet(
                 new PropertyDefaultFacetDerivedFromDefaultedFacet(
-                        specFacet, facetedMethodFor(property), adapterManager));
+                        specFacet, facetedMethodFor(property), adapterProvider));
         }
     }
 
@@ -380,7 +370,7 @@
         final ImmutableFacet specFacet = onType.getFacet(ImmutableFacet.class);
         if(existsAndIsDoOp(specFacet)) {
             FacetUtil.addFacet(
-                    new DisabledFacetOnPropertyDerivedFromImmutable(specFacet, facetedMethodFor(property)));
+                    new DisabledFacetOnPropertyDerivedFromImmutable(facetedMethodFor(property)));
         }
     }
 
@@ -437,7 +427,7 @@
                 new ActionParameterChoicesFacetFromParentedCollection(
                         scalarOrCollectionParam, otma,
                         getDeploymentCategory(), specificationLoader,
-                        authenticationSessionProvider, adapterManager ));
+                        authenticationSessionProvider, adapterProvider));
     }
 
     private static boolean existsAndIsDoOp(final Facet facet) {
