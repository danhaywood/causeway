/*
 *  Licensed to the Apache Software Foundation (ASF) under one
 *  or more contributor license agreements.  See the NOTICE file
 *  distributed with this work for additional information
 *  regarding copyright ownership.  The ASF licenses this file
 *  to you under the Apache License, Version 2.0 (the
 *  "License"); you may not use this file except in compliance
 *  with the License.  You may obtain a copy of the License at
 *
 *        http://www.apache.org/licenses/LICENSE-2.0
 *
 *  Unless required by applicable law or agreed to in writing,
 *  software distributed under the License is distributed on an
 *  "AS IS" BASIS, WITHOUT WARRANTIES OR CONDITIONS OF ANY
 *  KIND, either express or implied.  See the License for the
 *  specific language governing permissions and limitations
 *  under the License.
 */

package org.apache.isis.viewer.wicket.model.models;

import java.math.BigDecimal;
import java.util.ArrayList;
import java.util.Arrays;
import java.util.Collections;
import java.util.List;
<<<<<<< HEAD
import java.util.stream.Collectors;
=======

import com.google.common.collect.Lists;
>>>>>>> e9b0a63e

import org.apache.isis.applib.annotation.PromptStyle;
import org.apache.isis.applib.annotation.Where;
import org.apache.isis.commons.internal.base._NullSafe;
import org.apache.isis.commons.internal.collections._Lists;
import org.apache.isis.core.metamodel.adapter.ObjectAdapter;
import org.apache.isis.core.metamodel.adapter.concurrency.ConcurrencyChecking;
import org.apache.isis.core.metamodel.adapter.version.ConcurrencyException;
import org.apache.isis.core.metamodel.consent.Consent;
import org.apache.isis.core.metamodel.consent.InteractionInitiatedBy;
import org.apache.isis.core.metamodel.facetapi.Facet;
import org.apache.isis.core.metamodel.facetapi.FacetHolder;
import org.apache.isis.core.metamodel.facetapi.FeatureType;
import org.apache.isis.core.metamodel.facets.object.parseable.ParseableFacet;
import org.apache.isis.core.metamodel.facets.object.promptStyle.PromptStyleFacet;
import org.apache.isis.core.metamodel.facets.object.viewmodel.ViewModelFacet;
import org.apache.isis.core.metamodel.facets.objectvalue.fileaccept.FileAcceptFacet;
import org.apache.isis.core.metamodel.facets.objectvalue.mandatory.MandatoryFacet;
import org.apache.isis.core.metamodel.facets.objectvalue.typicallen.TypicalLengthFacet;
import org.apache.isis.core.metamodel.facets.value.bigdecimal.BigDecimalValueFacet;
import org.apache.isis.core.metamodel.facets.value.string.StringValueSemanticsProvider;
import org.apache.isis.core.metamodel.spec.ObjectSpecId;
import org.apache.isis.core.metamodel.spec.ObjectSpecification;
import org.apache.isis.core.metamodel.spec.feature.ObjectAction;
import org.apache.isis.core.metamodel.spec.feature.ObjectActionParameter;
import org.apache.isis.core.metamodel.spec.feature.OneToOneAssociation;
import org.apache.isis.core.security.authentication.AuthenticationSession;
import org.apache.isis.core.security.authentication.AuthenticationSessionProvider;
import org.apache.isis.viewer.wicket.model.links.LinkAndLabel;
import org.apache.isis.viewer.wicket.model.links.LinksProvider;
import org.apache.isis.viewer.wicket.model.mementos.ActionParameterMemento;
import org.apache.isis.viewer.wicket.model.mementos.ObjectAdapterMemento;
import org.apache.isis.viewer.wicket.model.mementos.PropertyMemento;
import org.apache.isis.viewer.wicket.model.mementos.SpecUtils;

/**
 * Represents a scalar of an entity, either a {@link Kind#PROPERTY property} or
 * a {@link Kind#PARAMETER parameter}.
 *
 * <p>
 * Is the backing model to each of the fields that appear in forms (for entities
 * or action dialogs).
 *
 * <p>
 *     NOTE: although this inherits from {@link EntityModel}, this is wrong I think; what is being shared
 *     is just some of the implementation - both objects have to wrap some arbitrary memento holding some state
 *     (a value or entity reference in a ScalarModel's case, an entity reference in an EntityModel's), they have
 *     a view mode, they have a rendering hint, and scalar models have a pending value (not sure if Entity Model really
 *     requires this).
 *     Fundamentally though a ScalarModel is NOT really an EntityModel, so this hierarchy should be broken out with a
 *     common superclass for both EntityModel and ScalarModel.
 * </p>
 */
public class ScalarModel extends EntityModel implements LinksProvider, FormExecutorContext, ActionArgumentModel {

    private static final long serialVersionUID = 1L;

    public enum Kind {
        PROPERTY {
            @Override
            public String getName(final ScalarModel scalarModel) {
                return scalarModel.getPropertyMemento().getProperty(scalarModel.getSpecificationLoader()).getName();
            }

            @Override
            public ObjectSpecification getScalarTypeSpec(final ScalarModel scalarModel) {
                ObjectSpecId type = scalarModel.getPropertyMemento().getType();
                return SpecUtils.getSpecificationFor(type, scalarModel.getSpecificationLoader());
            }

            @Override
            public String getIdentifier(final ScalarModel scalarModel) {
                return scalarModel.getPropertyMemento().getIdentifier();
            }

            @Override
            public String getCssClass(final ScalarModel scalarModel) {
                final String objectSpecId =
                        scalarModel.getParentEntityModel().getTypeOfSpecification().getSpecId().asString().replace(".", "-");
                final String propertyId = getIdentifier(scalarModel);
                return "isis-" + objectSpecId + "-" + propertyId;
            }

            @Override
            public boolean whetherHidden(final ScalarModel scalarModel, final Where where) {
                final ObjectAdapter parentAdapter = scalarModel.getParentEntityModel().load();
                final OneToOneAssociation property = scalarModel.getPropertyMemento().getProperty(scalarModel.getSpecificationLoader());
                try {
                    final Consent visibility = property.isVisible(parentAdapter, InteractionInitiatedBy.USER, where);
                    return visibility.isVetoed();
                } catch (final Exception ex) {
                    return true; // will be hidden
                }
            }

            @Override
            public String whetherDisabled(final ScalarModel scalarModel, final Where where) {
                final ObjectAdapter parentAdapter = scalarModel.getParentEntityModel().load();
                final OneToOneAssociation property = scalarModel.getPropertyMemento().getProperty(scalarModel.getSpecificationLoader());
                try {
                    final Consent usable = property.isUsable(parentAdapter, InteractionInitiatedBy.USER, where);
                    return usable.isAllowed() ? null : usable.getReason();
                } catch (final Exception ex) {
                    return ex.getLocalizedMessage();
                }
            }

            @Override
            public String parseAndValidate(final ScalarModel scalarModel, final String proposedPojoAsStr) {
                final OneToOneAssociation property = scalarModel.getPropertyMemento().getProperty(scalarModel.getSpecificationLoader());
                ParseableFacet parseableFacet = property.getFacet(ParseableFacet.class);
                if (parseableFacet == null) {
                    parseableFacet = property.getSpecification().getFacet(ParseableFacet.class);
                }
                try {
                    final ObjectAdapter parentAdapter = scalarModel.getParentEntityModel().load();
                    final ObjectAdapter currentValue = property.get(parentAdapter, InteractionInitiatedBy.USER);
                    final ObjectAdapter proposedAdapter =
                            parseableFacet.parseTextEntry(currentValue, proposedPojoAsStr, InteractionInitiatedBy.USER);
                    final Consent valid = property.isAssociationValid(parentAdapter, proposedAdapter,
                            InteractionInitiatedBy.USER);
                    return valid.isAllowed() ? null : valid.getReason();
                } catch (final ConcurrencyException ex) {
                    // disregard concurrency exceptions because will pick up at the IFormValidator level rather
                    // than each individual property.
                    return null;
                } catch (final Exception ex) {
                    return ex.getLocalizedMessage();
                }
            }

            @Override
            public String validate(final ScalarModel scalarModel, final ObjectAdapter proposedAdapter) {
                final ObjectAdapter parentAdapter = scalarModel.getParentEntityModel().load();
                final OneToOneAssociation property = scalarModel.getPropertyMemento().getProperty(scalarModel.getSpecificationLoader());
                try {
                    final Consent valid = property.isAssociationValid(parentAdapter, proposedAdapter,
                            InteractionInitiatedBy.USER);
                    return valid.isAllowed() ? null : valid.getReason();
                } catch (final Exception ex) {
                    return ex.getLocalizedMessage();
                }
            }

            @Override
            public boolean isRequired(final ScalarModel scalarModel) {
                final FacetHolder facetHolder = scalarModel.getPropertyMemento().getProperty(scalarModel.getSpecificationLoader());
                return isRequired(facetHolder);
            }

            @Override
            public <T extends Facet> T getFacet(final ScalarModel scalarModel, final Class<T> facetType) {
                final FacetHolder facetHolder = scalarModel.getPropertyMemento().getProperty(scalarModel.getSpecificationLoader());
                return facetHolder.getFacet(facetType);
            }

            @Override
            public ObjectAdapter getDefault(
                    final ScalarModel scalarModel,
                    final ObjectAdapter[] argsIfAvailable,
                    final int paramNumUpdated,
                    final AuthenticationSession authenticationSession,
                    final DeploymentCategory deploymentCategory) {
                final PropertyMemento propertyMemento = scalarModel.getPropertyMemento();
                final OneToOneAssociation property = propertyMemento.getProperty(scalarModel.getSpecificationLoader());
                ObjectAdapter parentAdapter = scalarModel.getParentEntityModel().load(ConcurrencyChecking.NO_CHECK);
                return property.getDefault(parentAdapter);
            }

            @Override
            public boolean hasChoices(final ScalarModel scalarModel) {
                final PropertyMemento propertyMemento = scalarModel.getPropertyMemento();
                final OneToOneAssociation property = propertyMemento.getProperty(scalarModel.getSpecificationLoader());
                return property.hasChoices();
            }

            @Override
            public List<ObjectAdapter> getChoices(
                    final ScalarModel scalarModel,
                    final ObjectAdapter[] argumentsIfAvailable,
                    final AuthenticationSession authenticationSession) {
                
                final PropertyMemento propertyMemento = scalarModel.getPropertyMemento();
                final OneToOneAssociation property = propertyMemento.getProperty(scalarModel.getSpecificationLoader());
                ObjectAdapter parentAdapter = scalarModel.getParentEntityModel().load(ConcurrencyChecking.NO_CHECK);
                final ObjectAdapter[] choices = property.getChoices(
                        parentAdapter,
                        InteractionInitiatedBy.USER);

                return choicesAsList(choices);
            }

            @Override
            public boolean hasAutoComplete(final ScalarModel scalarModel) {
                final PropertyMemento propertyMemento = scalarModel.getPropertyMemento();
                final OneToOneAssociation property = propertyMemento.getProperty(scalarModel.getSpecificationLoader());
                return property.hasAutoComplete();
            }

            @Override
            public List<ObjectAdapter> getAutoComplete(
                    final ScalarModel scalarModel,
                    final String searchArg,
                    final AuthenticationSession authenticationSession) {
                
                final PropertyMemento propertyMemento = scalarModel.getPropertyMemento();
                final OneToOneAssociation property = propertyMemento.getProperty(scalarModel.getSpecificationLoader());
                final ObjectAdapter parentAdapter =
                        scalarModel.getParentEntityModel().load(ConcurrencyChecking.NO_CHECK);
                final ObjectAdapter[] choices =
                        property.getAutoComplete(
                                parentAdapter, searchArg,
                                InteractionInitiatedBy.USER);
                return choicesAsList(choices);
            }

            @Override
            public int getAutoCompleteOrChoicesMinLength(ScalarModel scalarModel) {

                if (scalarModel.hasAutoComplete()) {
                    final PropertyMemento propertyMemento = scalarModel.getPropertyMemento();
                    final OneToOneAssociation property = propertyMemento.getProperty(scalarModel.getSpecificationLoader());
                    return property.getAutoCompleteMinLength();
                } else {
                    return 0;
                }
            }


            @Override
            public void resetVersion(ScalarModel scalarModel) {
                scalarModel.getParentEntityModel().resetVersion();
            }

            @Override
            public String getDescribedAs(final ScalarModel scalarModel) {
                final PropertyMemento propertyMemento = scalarModel.getPropertyMemento();
                final OneToOneAssociation property = propertyMemento.getProperty(scalarModel.getSpecificationLoader());
                return property.getDescription();
            }

            @Override
            public Integer getLength(ScalarModel scalarModel) {
                final PropertyMemento propertyMemento = scalarModel.getPropertyMemento();
                final OneToOneAssociation property = propertyMemento.getProperty(scalarModel.getSpecificationLoader());
                final BigDecimalValueFacet facet = property.getFacet(BigDecimalValueFacet.class);
                return facet != null? facet.getPrecision(): null;
            }

            @Override
            public Integer getScale(ScalarModel scalarModel) {
                final PropertyMemento propertyMemento = scalarModel.getPropertyMemento();
                final OneToOneAssociation property = propertyMemento.getProperty(scalarModel.getSpecificationLoader());
                final BigDecimalValueFacet facet = property.getFacet(BigDecimalValueFacet.class);
                return facet != null? facet.getScale(): null;
            }

            @Override
            public int getTypicalLength(ScalarModel scalarModel) {
                final PropertyMemento propertyMemento = scalarModel.getPropertyMemento();
                final OneToOneAssociation property = propertyMemento.getProperty(scalarModel.getSpecificationLoader());
                final TypicalLengthFacet facet = property.getFacet(TypicalLengthFacet.class);
                return facet != null? facet.value() : StringValueSemanticsProvider.TYPICAL_LENGTH;
            }

            @Override
            public String getFileAccept(ScalarModel scalarModel) {
                final PropertyMemento propertyMemento = scalarModel.getPropertyMemento();
                final OneToOneAssociation property = propertyMemento.getProperty(scalarModel.getSpecificationLoader());
                final FileAcceptFacet facet = property.getFacet(FileAcceptFacet.class);
                return facet != null? facet.value(): null;
            }


            @Override
            public void init(final ScalarModel scalarModel) {
                reset(scalarModel);
            }

            @Override
            public void reset(ScalarModel scalarModel) {
                final OneToOneAssociation property = scalarModel.propertyMemento.getProperty(scalarModel.getSpecificationLoader());

                final ObjectAdapter parentAdapter = scalarModel.getParentEntityModel().load();

                setObjectFromPropertyIfVisible(scalarModel, property, parentAdapter);
            }

            @Override
            public ObjectAdapter load(final ScalarModel scalarModel) {
                return scalarModel.loadFromSuper();
            }

            @Override
            public boolean isCollection(final ScalarModel scalarModel) {
                return false;
            }

            @Override
            public String toStringOf(final ScalarModel scalarModel) {
                return this.name() + ": " + scalarModel.getPropertyMemento().toString();
            }
        },
        PARAMETER {
            @Override
            public String getName(final ScalarModel scalarModel) {
                return scalarModel.getParameterMemento().getActionParameter(scalarModel.getSpecificationLoader()).getName();
            }

            @Override
            public ObjectSpecification getScalarTypeSpec(final ScalarModel scalarModel) {
                return scalarModel.getParameterMemento().getSpecification(scalarModel.getSpecificationLoader());
            }

            @Override
            public String getIdentifier(final ScalarModel scalarModel) {
                return "" + scalarModel.getParameterMemento().getNumber();
            }

            @Override
            public String getCssClass(final ScalarModel scalarModel) {
                final ObjectAdapterMemento adapterMemento = scalarModel.getObjectAdapterMemento();
                if (adapterMemento == null) {
                    // shouldn't happen
                    return null;
                }
                final ObjectActionParameter actionParameter = scalarModel.getParameterMemento()
                        .getActionParameter(scalarModel.getSpecificationLoader());
                final ObjectAction action = actionParameter.getAction();
                final String objectSpecId = action.getOnType().getSpecId().asString().replace(".", "-");
                final String parmId = actionParameter.getId();

                return "isis-" + objectSpecId + "-" + action.getId() + "-" + parmId;
            }

            @Override
            public String whetherDisabled(final ScalarModel scalarModel, Where where) {
                // always enabled
                return null;
            }

            @Override
            public boolean whetherHidden(final ScalarModel scalarModel, Where where) {
                // always enabled
                return false;
            }

            @Override
            public String parseAndValidate(final ScalarModel scalarModel, final String proposedPojoAsStr) {
                final ObjectActionParameter parameter = scalarModel.getParameterMemento().getActionParameter(
                        scalarModel.getSpecificationLoader());
                try {
                    final ObjectAdapter parentAdapter = scalarModel.getParentEntityModel().load();
                    final String invalidReasonIfAny = parameter.isValid(parentAdapter, proposedPojoAsStr,
                            InteractionInitiatedBy.USER
                            );
                    return invalidReasonIfAny;
                } catch (final Exception ex) {
                    return ex.getLocalizedMessage();
                }
            }

            @Override
            public String validate(final ScalarModel scalarModel, final ObjectAdapter proposedAdapter) {
                final ObjectActionParameter parameter = scalarModel.getParameterMemento().getActionParameter(
                        scalarModel.getSpecificationLoader());
                try {
                    final ObjectAdapter parentAdapter = scalarModel.getParentEntityModel().load();
                    final String invalidReasonIfAny = parameter.isValid(parentAdapter, proposedAdapter.getPojo(),
                            InteractionInitiatedBy.USER
                            );
                    return invalidReasonIfAny;
                } catch (final Exception ex) {
                    return ex.getLocalizedMessage();
                }
            }

            @Override
            public boolean isRequired(final ScalarModel scalarModel) {
                final FacetHolder facetHolder = scalarModel.getParameterMemento().getActionParameter(
                        scalarModel.getSpecificationLoader());
                return isRequired(facetHolder);
            }

            @Override
            public <T extends Facet> T getFacet(final ScalarModel scalarModel, final Class<T> facetType) {
                final FacetHolder facetHolder = scalarModel.getParameterMemento().getActionParameter(
                        scalarModel.getSpecificationLoader());
                return facetHolder.getFacet(facetType);
            }

            @Override
            public ObjectAdapter getDefault(
                    final ScalarModel scalarModel,
                    final ObjectAdapter[] argsIfAvailable,
                    final int paramNumUpdated,
                    final AuthenticationSession authenticationSession,
                    final DeploymentCategory deploymentCategory) {
                final ActionParameterMemento parameterMemento = scalarModel.getParameterMemento();
                final ObjectActionParameter actionParameter = parameterMemento.getActionParameter(scalarModel.getSpecificationLoader());

                final ObjectAdapter parentAdapter = scalarModel.getParentEntityModel().load();
                return actionParameter.getDefault(parentAdapter, argsIfAvailable, paramNumUpdated);
            }

            @Override
            public boolean hasChoices(final ScalarModel scalarModel) {
                final ActionParameterMemento parameterMemento = scalarModel.getParameterMemento();
                final ObjectActionParameter actionParameter = parameterMemento.getActionParameter(scalarModel.getSpecificationLoader());
                return actionParameter.hasChoices();
            }
            @Override
            public List<ObjectAdapter> getChoices(
                    final ScalarModel scalarModel,
                    final ObjectAdapter[] argumentsIfAvailable,
                    final AuthenticationSession authenticationSession) {
                final ActionParameterMemento parameterMemento = scalarModel.getParameterMemento();
                final ObjectActionParameter actionParameter = parameterMemento.getActionParameter(scalarModel.getSpecificationLoader());

                final ObjectAdapter parentAdapter = scalarModel.getParentEntityModel().load();

                final ObjectAdapter[] choices =
                        actionParameter.getChoices(
                                parentAdapter, argumentsIfAvailable,
                                InteractionInitiatedBy.USER);
                return choicesAsList(choices);
            }

            @Override
            public boolean hasAutoComplete(final ScalarModel scalarModel) {
                final ActionParameterMemento parameterMemento = scalarModel.getParameterMemento();
                final ObjectActionParameter actionParameter = parameterMemento.getActionParameter(scalarModel.getSpecificationLoader());
                return actionParameter.hasAutoComplete();
            }
            @Override
            public List<ObjectAdapter> getAutoComplete(
                    final ScalarModel scalarModel,
                    final String searchArg,
                    final AuthenticationSession authenticationSession) {
                final ActionParameterMemento parameterMemento = scalarModel.getParameterMemento();
                final ObjectActionParameter actionParameter = parameterMemento.getActionParameter(scalarModel.getSpecificationLoader());

                final ObjectAdapter parentAdapter =
                        scalarModel.getParentEntityModel().load(ConcurrencyChecking.NO_CHECK);
                final ObjectAdapter[] choices = actionParameter.getAutoComplete(
                        parentAdapter, searchArg,
                        InteractionInitiatedBy.USER);
                return choicesAsList(choices);
            }

            @Override
            public int getAutoCompleteOrChoicesMinLength(ScalarModel scalarModel) {
                if (scalarModel.hasAutoComplete()) {
                    final ActionParameterMemento parameterMemento = scalarModel.getParameterMemento();
                    final ObjectActionParameter actionParameter = parameterMemento.getActionParameter(
                            scalarModel.getSpecificationLoader());
                    return actionParameter.getAutoCompleteMinLength();
                } else {
                    return 0;
                }
            }

            @Override
            public void resetVersion(ScalarModel scalarModel) {
                // no-op?
            }
            @Override
            public String getDescribedAs(final ScalarModel scalarModel) {
                final ActionParameterMemento parameterMemento = scalarModel.getParameterMemento();
                final ObjectActionParameter actionParameter = parameterMemento.getActionParameter(scalarModel.getSpecificationLoader());
                return actionParameter.getDescription();
            }

            @Override
            public Integer getLength(ScalarModel scalarModel) {
                final ActionParameterMemento parameterMemento = scalarModel.getParameterMemento();
                final ObjectActionParameter actionParameter = parameterMemento.getActionParameter(scalarModel.getSpecificationLoader());
                final BigDecimalValueFacet facet = actionParameter.getFacet(BigDecimalValueFacet.class);
                return facet != null? facet.getPrecision(): null;
            }

            @Override
            public Integer getScale(ScalarModel scalarModel) {
                final ActionParameterMemento parameterMemento = scalarModel.getParameterMemento();
                final ObjectActionParameter actionParameter = parameterMemento.getActionParameter(scalarModel.getSpecificationLoader());
                final BigDecimalValueFacet facet = actionParameter.getFacet(BigDecimalValueFacet.class);
                return facet != null? facet.getScale(): null;
            }

            @Override
            public int getTypicalLength(ScalarModel scalarModel) {
                final ActionParameterMemento parameterMemento = scalarModel.getParameterMemento();
                final ObjectActionParameter actionParameter = parameterMemento.getActionParameter(scalarModel.getSpecificationLoader());
                final TypicalLengthFacet facet = actionParameter.getFacet(TypicalLengthFacet.class);
                return facet != null? facet.value() : StringValueSemanticsProvider.TYPICAL_LENGTH;
            }


            @Override
            public String getFileAccept(ScalarModel scalarModel) {
                final ActionParameterMemento parameterMemento = scalarModel.getParameterMemento();
                final ObjectActionParameter actionParameter = parameterMemento.getActionParameter(scalarModel.getSpecificationLoader());
                final FileAcceptFacet facet = actionParameter.getFacet(FileAcceptFacet.class);
                return facet != null? facet.value(): null;
            }

            @Override
            public void init(final ScalarModel scalarModel) {
                // no-op
            }

            @Override
            public void reset(ScalarModel scalarModel) {
                final ObjectActionParameter actionParameter = scalarModel.parameterMemento.getActionParameter(
                        scalarModel.getSpecificationLoader());
                final ObjectAdapter parentAdapter =
                        scalarModel.getParentEntityModel().load(ConcurrencyChecking.NO_CHECK);
                final ObjectAdapter defaultAdapter = actionParameter.getDefault(parentAdapter, null, null);
                scalarModel.setObject(defaultAdapter);
            }

            @Override
            public ObjectAdapter load(final ScalarModel scalarModel) {
                final ActionParameterMemento parameterMemento = scalarModel.getParameterMemento();
                final ObjectActionParameter actionParameter = parameterMemento
                        .getActionParameter(scalarModel.getSpecificationLoader());
                final ObjectAdapter objectAdapter = scalarModel.loadFromSuper();

                if(objectAdapter != null) {
                    return objectAdapter;
                }
                if(actionParameter.getFeatureType() == FeatureType.ACTION_PARAMETER_SCALAR) {
                    return objectAdapter;
                }


                // hmmm... I think we should simply return null, as an indicator that there is no "pending" (see ScalarModelWithMultiPending)

                //                // return an empty collection
                //                // TODO: this should probably move down into OneToManyActionParameter impl
                //                final OneToManyActionParameter otmap = (OneToManyActionParameter) actionParameter;
                //                final CollectionSemantics collectionSemantics = otmap.getCollectionSemantics();
                //                final TypeOfFacet typeOfFacet = actionParameter.getFacet(TypeOfFacet.class);
                //                final Class<?> elementType = typeOfFacet.value();
                //                final Object emptyCollection = collectionSemantics.emptyCollectionOf(elementType);
                //                return scalarModel.getCurrentSession().getPersistenceSession().adapterFor(emptyCollection);

                return objectAdapter;

            }

            @Override
            public boolean isCollection(final ScalarModel scalarModel) {
                final ActionParameterMemento parameterMemento = scalarModel.getParameterMemento();
                final ObjectActionParameter actionParameter = parameterMemento.getActionParameter(scalarModel.getSpecificationLoader());
                return actionParameter.getFeatureType() == FeatureType.ACTION_PARAMETER_COLLECTION;
            }

            @Override
            public String toStringOf(final ScalarModel scalarModel) {
                return this.name() + ": " + scalarModel.getParameterMemento().toString();
            }

        };

        private static List<ObjectAdapter> choicesAsList(final ObjectAdapter[] choices) {
            if (choices != null && choices.length > 0) {
                return Arrays.asList(choices);
            }
            return Collections.emptyList();
        }

        public abstract String getName(ScalarModel scalarModel);

        public abstract ObjectSpecification getScalarTypeSpec(ScalarModel scalarModel);

        public abstract String getIdentifier(ScalarModel scalarModel);

        public abstract boolean whetherHidden(ScalarModel scalarModel, Where where);

        public abstract String whetherDisabled(ScalarModel scalarModel, Where where);

        public abstract String parseAndValidate(ScalarModel scalarModel, String proposedPojoAsStr);

        public abstract String validate(ScalarModel scalarModel, ObjectAdapter proposedAdapter);

        public abstract String getCssClass(ScalarModel scalarModel);

        public abstract boolean isRequired(ScalarModel scalarModel);

        public abstract <T extends Facet> T getFacet(ScalarModel scalarModel, Class<T> facetType);

        static boolean isRequired(final FacetHolder facetHolder) {
            final MandatoryFacet mandatoryFacet = facetHolder.getFacet(MandatoryFacet.class);
            final boolean required = mandatoryFacet != null && !mandatoryFacet.isInvertedSemantics();
            return required;
        }

        public abstract ObjectAdapter getDefault(
                final ScalarModel scalarModel,
                final ObjectAdapter[] argsIfAvailable,
                final int paramNumUpdated,
                final AuthenticationSession authenticationSession,
                final DeploymentCategory deploymentCategory);

        public abstract boolean hasChoices(ScalarModel scalarModel);
        public abstract List<ObjectAdapter> getChoices(
                final ScalarModel scalarModel,
                final ObjectAdapter[] argumentsIfAvailable,
                final AuthenticationSession authenticationSession);

        public abstract boolean hasAutoComplete(ScalarModel scalarModel);
        public abstract List<ObjectAdapter> getAutoComplete(
                ScalarModel scalarModel,
                String searchArg,
                final AuthenticationSession authenticationSession);

        public abstract int getAutoCompleteOrChoicesMinLength(ScalarModel scalarModel);

        public abstract void resetVersion(ScalarModel scalarModel);

        public abstract String getDescribedAs(ScalarModel scalarModel);

        public abstract Integer getLength(ScalarModel scalarModel);
        public abstract Integer getScale(ScalarModel scalarModel);

        public abstract int getTypicalLength(ScalarModel scalarModel);

        public abstract String getFileAccept(ScalarModel scalarModel);

        public abstract void init(ScalarModel scalarModel);
        public abstract void reset(ScalarModel scalarModel);

        public abstract ObjectAdapter load(final ScalarModel scalarModel);

        public abstract boolean isCollection(final ScalarModel scalarModel);

        public abstract String toStringOf(final ScalarModel scalarModel);

    }

    private final Kind kind;

    private final EntityModel parentEntityModel;

    @Override
    public ObjectAdapter load() {
        return kind.load(this);
    }

    private ObjectAdapter loadFromSuper() {
        return super.load();
    }


    /**
     * Populated only if {@link #getKind()} is {@link Kind#PARAMETER}
     */
    private ActionParameterMemento parameterMemento;

    /**
     * Populated only if {@link #getKind()} is {@link Kind#PROPERTY}
     */
    private PropertyMemento propertyMemento;

    /**
     * Creates a model representing an action parameter of an action of a parent
     * object, with the {@link #getObject() value of this model} to be default
     * value (if any) of that action parameter.
     */
    public ScalarModel(final EntityModel parentEntityModel, final ActionParameterMemento apm) {
        super(EntityModel.Mode.EDIT, EntityModel.RenderingHint.REGULAR);
        this.kind = Kind.PARAMETER;
        this.parentEntityModel = parentEntityModel;
        this.parameterMemento = apm;

        init();
    }

    /**
     * Creates a model representing a property of a parent object, with the
     * {@link #getObject() value of this model} to be current value of the
     * property.
     */
    public ScalarModel(
            final EntityModel parentEntityModel, final PropertyMemento pm,
            final EntityModel.Mode mode, final EntityModel.RenderingHint renderingHint) {
        super(mode, renderingHint);
        this.kind = Kind.PROPERTY;
        this.parentEntityModel = parentEntityModel;
        this.propertyMemento = pm;

        init();
        getAndStore(parentEntityModel);
    }

    private void init() {
        kind.init(this);
    }

    @Override
    public void reset() {
        kind.reset(this);
    }

    @Override
    public boolean isWithinPrompt() {
        return FormExecutorContext.Util.isWithinPrompt(this);
    }

    @Override
    public EntityModel getParentEntityModel() {
        return parentEntityModel;
    }

    private void getAndStore(final EntityModel parentEntityModel) {
        final ObjectAdapterMemento parentAdapterMemento = parentEntityModel.getObjectAdapterMemento();
        final OneToOneAssociation property = propertyMemento.getProperty(getSpecificationLoader());
        final ObjectAdapter parentAdapter = parentAdapterMemento.getObjectAdapter(ConcurrencyChecking.CHECK,
                getPersistenceSession(), getSpecificationLoader());

        setObjectFromPropertyIfVisible(ScalarModel.this, property, parentAdapter);
    }

    private static void setObjectFromPropertyIfVisible(
            final ScalarModel scalarModel,
            final OneToOneAssociation property,
            final ObjectAdapter parentAdapter) {

        final Where where = scalarModel.getRenderingHint().asWhere();

        final Consent visibility =
                property.isVisible(parentAdapter, InteractionInitiatedBy.FRAMEWORK, where);

        final ObjectAdapter associatedAdapter;
        if (visibility.isAllowed()) {
            associatedAdapter = property.get(parentAdapter, InteractionInitiatedBy.USER);
        } else {
            associatedAdapter = null;
        }

        scalarModel.setObject(associatedAdapter);
    }


    public boolean isCollection() {
        return kind.isCollection(this);
    }

    /**
     * Whether the scalar represents a {@link Kind#PROPERTY property} or a
     * {@link Kind#PARAMETER}.
     */
    public Kind getKind() {
        return kind;
    }

    public String getName() {
        return kind.getName(this);
    }

    /**
     * Populated only if {@link #getKind()} is {@link Kind#PROPERTY}
     */
    public PropertyMemento getPropertyMemento() {
        return propertyMemento;
    }

    /**
     * Populated only if {@link #getKind()} is {@link Kind#PARAMETER}
     */
    @Override
    public ActionParameterMemento getParameterMemento() {
        return parameterMemento;
    }

    /**
     * Overrides superclass' implementation, because a {@link ScalarModel} can
     * know the {@link ObjectSpecification of} the {@link ObjectAdapter adapter}
     * without there necessarily being any adapter being
     * {@link #setObject(ObjectAdapter) set}.
     */
    @Override
    public ObjectSpecification getTypeOfSpecification() {
        return kind.getScalarTypeSpec(this);
    }

    public boolean isScalarTypeAnyOf(final Class<?>... requiredClass) {
        final String fullName = getTypeOfSpecification().getFullIdentifier();
        return _NullSafe.stream(requiredClass)
                .map(Class::getName)
                .anyMatch(fullName::equals);
    }

    public boolean isScalarTypeSubtypeOf(final Class<?> requiredClass) {
        final Class<?> scalarType = getTypeOfSpecification().getCorrespondingClass();
        return _NullSafe.streamNullable(requiredClass)
                .anyMatch(x -> x.isAssignableFrom(scalarType));
    }

    public String getObjectAsString() {
        final ObjectAdapter adapter = getObject();
        if (adapter == null) {
            return null;
        }
        return adapter.titleString(null);
    }

    @Override
    public void setObject(final ObjectAdapter adapter) {
        if(adapter == null) {
            super.setObject(null);
            return;
        }

        final Object pojo = adapter.getPojo();
        if(pojo == null) {
            super.setObject(null);
            return;
        }

        if(isCollection()) {
<<<<<<< HEAD
            final List<ObjectAdapterMemento> listOfMementos = _NullSafe.stream((Iterable<?>) pojo)
                    .map(ObjectAdapterMemento.Functions.fromPojo(getPersistenceSession()))
                    .collect(Collectors.toList());
            final ObjectAdapterMemento memento =
                    ObjectAdapterMemento.createForList(listOfMementos, getTypeOfSpecification().getSpecId());
=======
            final ObjectAdapterMemento memento = createForIterable(pojo);
>>>>>>> e9b0a63e
            super.setObjectMemento(memento, getPersistenceSession(), getSpecificationLoader()); // associated value
        } else {
            super.setObject(adapter); // associated value
        }
    }

    public void setObjectAsString(final String enteredText) {
        // parse text to get adapter
        final ParseableFacet parseableFacet = getTypeOfSpecification().getFacet(ParseableFacet.class);
        if (parseableFacet == null) {
            throw new RuntimeException("unable to parse string for " + getTypeOfSpecification().getFullIdentifier());
        }
        final ObjectAdapter adapter = parseableFacet.parseTextEntry(getObject(), enteredText,
                InteractionInitiatedBy.USER
                );

        setObject(adapter);
    }

    public void setPendingAdapter(final ObjectAdapter objectAdapter) {
        if(isCollection()) {
            final Object pojo = objectAdapter.getObject();
            final ObjectAdapterMemento memento = createForIterable(pojo);
            setPending(memento);
        } else {
            setPending(ObjectAdapterMemento.createOrNull(objectAdapter));
        }
    }

    private ObjectAdapterMemento createForIterable(final Object pojo) {
        final Iterable iterable = (Iterable) pojo;
        return ObjectAdapterMemento.createForIterable(iterable, getTypeOfSpecification().getSpecId(), getPersistenceSession());
    }

    public boolean whetherHidden() {
        final Where where = getRenderingHint().asWhere();
        return kind.whetherHidden(this, where);
    }

    public String whetherDisabled() {
        final Where where = getRenderingHint().asWhere();
        return kind.whetherDisabled(this, where);
    }

    public String validate(final ObjectAdapter proposedAdapter) {
        return kind.validate(this, proposedAdapter);
    }

    /**
     * Default implementation looks up from singleton, but can be overridden for
     * testing.
     */
    @Override
    protected AuthenticationSession getAuthenticationSession() {
        return getPersistenceSession().getServicesInjector()
                .lookupServiceElseFail(AuthenticationSessionProvider.class).getAuthenticationSession();
    }

    public boolean isRequired() {
        return kind.isRequired(this);
    }

    public String getCssClass() {
        return kind.getCssClass(this);
    }

    public <T extends Facet> T getFacet(final Class<T> facetType) {
        return kind.getFacet(this, facetType);
    }

    public String getDescribedAs() {
        return kind.getDescribedAs(this);
    }

    public String getFileAccept() {
        return kind.getFileAccept(this);
    }

    public boolean hasChoices() {
        return kind.hasChoices(this);
    }

    public List<ObjectAdapter> getChoices(
            final ObjectAdapter[] argumentsIfAvailable,
            final AuthenticationSession authenticationSession) {
        return kind.getChoices(this, argumentsIfAvailable, authenticationSession);
    }

    public boolean hasAutoComplete() {
        return kind.hasAutoComplete(this);
    }

    public List<ObjectAdapter> getAutoComplete(
            final String searchTerm,
            final AuthenticationSession authenticationSession) {
        return kind.getAutoComplete(this, searchTerm, authenticationSession);
    }

    /**
     * for {@link BigDecimal}s only.
     *
     * @see #getScale()
     */
    public int getLength() {
        return kind.getLength(this);
    }

    /**
     * for {@link BigDecimal}s only.
     *
     * @see #getLength()
     */
    public Integer getScale() {
        return kind.getScale(this);
    }

    /**
     * Additional links to render (if any)
     */
    private List<LinkAndLabel> linkAndLabels = _Lists.newArrayList();

    @Override
    public List<LinkAndLabel> getLinks() {
        return Collections.unmodifiableList(linkAndLabels);
    }

    /**
     * @return
     */
    public int getAutoCompleteMinLength() {
        return kind.getAutoCompleteOrChoicesMinLength(this);
    }

    /**
     * @return
     */
    public ScalarModelWithPending asScalarModelWithPending() {
        return new ScalarModelWithPending(){

            private static final long serialVersionUID = 1L;

            @Override
            public ObjectAdapterMemento getPending() {
                return ScalarModel.this.getPending();
            }

            @Override
            public void setPending(ObjectAdapterMemento pending) {
                ScalarModel.this.setPending(pending);
            }

            @Override
            public ScalarModel getScalarModel() {
                return ScalarModel.this;
            }
        };
    }

    /**
     * @return
     */
    public ScalarModelWithMultiPending asScalarModelWithMultiPending() {
        return new ScalarModelWithMultiPending(){

            private static final long serialVersionUID = 1L;

            @Override
            public ArrayList<ObjectAdapterMemento> getMultiPending() {
                final ScalarModel scalarModel = ScalarModel.this;
                final ObjectAdapterMemento objectAdapterMemento = scalarModel.getObjectAdapterMemento();
                final ObjectAdapterMemento.Sort sort = objectAdapterMemento.getSort();
                final ObjectAdapterMemento pending = scalarModel.getPending();
                return pending != null ? pending.getList() : null;
            }

            @Override
            public void setMultiPending(final ArrayList<ObjectAdapterMemento> pending) {
                final ObjectAdapterMemento adapterMemento = ObjectAdapterMemento.createForList(pending, getScalarModel().getTypeOfSpecification().getSpecId());
                ScalarModel.this.setPending(adapterMemento);
            }

            @Override
            public ScalarModel getScalarModel() {
                return ScalarModel.this;
            }
        };
    }



    @Override
    public PromptStyle getPromptStyle() {
        final PromptStyleFacet facet = getFacet(PromptStyleFacet.class);
        if(facet == null) {
            // don't think this can happen actually, see PromptStyleFacetFallback
            return PromptStyle.INLINE;
        }
        PromptStyle promptStyle = facet.value();
        if (promptStyle == PromptStyle.AS_CONFIGURED) {
            // I don't think this can happen, actually...
            // when the metamodel is built, it should replace AS_CONFIGURED with one of the other prompts
            // (see PromptStyleConfiguration and PromptStyleFacetFallback)
            return PromptStyle.INLINE;
        }
        return promptStyle;
    }

    public boolean canEnterEditMode() {
        boolean editable = isEnabled();
        return editable && isViewMode();
    }

    public boolean isEnabled() {
        return whetherDisabled() == null;
    }

    public String getReasonInvalidIfAny() {
        final OneToOneAssociation property = getPropertyMemento().getProperty(getSpecificationLoader());

        final ObjectAdapter adapter = getParentEntityModel().load();

        final ObjectAdapter associate = getObject();

        final Consent validity = property.isAssociationValid(adapter, associate, InteractionInitiatedBy.USER);
        return validity.isAllowed() ? null : validity.getReason();
    }

    /**
     * Apply changes to the underlying adapter (possibly returning a new adapter).
     *
     * @return adapter, which may be different from the original (if a {@link ViewModelFacet#isCloneable(Object) cloneable} view model, for example.
     */
    public ObjectAdapter applyValue(ObjectAdapter adapter) {
        final OneToOneAssociation property = getPropertyMemento().getProperty(getSpecificationLoader());

        //
        // previously there was a guard here to only apply changes provided:
        //
        // property.containsDoOpFacet(NotPersistedFacet.class) == null
        //
        // however, that logic is wrong; although a property may not be directly
        // persisted so far as JDO is concerned, it may be indirectly persisted
        // as the result of business logic in the setter.
        //
        // for example, see ExampleTaggableEntity (in isisaddons-module-tags).
        //

        //
        // previously (prior to XML layouts and 'single property' edits) we also used to check if
        // the property was disabled, using:
        //
        // if(property.containsDoOpFacet(DisabledFacet.class)) {
        //    // skip, as per comments above
        //    return;
        // }
        //
        // However, this would seem to be wrong, because the presence of a DisabledFacet doesn't necessarily mean
        // that the property is disabled (its disabledReason(...) might return null).
        //
        // In any case, the only code that calls this method already does the check, so think this is safe
        // to just remove.


        final ObjectAdapter associate = getObject();
        property.set(adapter, associate, InteractionInitiatedBy.USER);

        final ViewModelFacet recreatableObjectFacet = adapter.getSpecification().getFacet(ViewModelFacet.class);
        if(recreatableObjectFacet != null) {
            final Object viewModel = adapter.getPojo();
            final boolean cloneable = recreatableObjectFacet.isCloneable(viewModel);
            if(cloneable) {
                final Object newViewModel = recreatableObjectFacet.clone(viewModel);
                adapter = getPersistenceSession().adapterFor(newViewModel);
            }
        }

        return adapter;
    }

    @Override
    protected void onDetach() {
        clearPending();
        super.onDetach();
    }



    // //////////////////////////////////////

    @Override
    public boolean isInlinePrompt() {
        return getPromptStyle() == PromptStyle.INLINE && canEnterEditMode();
    }


    private InlinePromptContext inlinePromptContext;

    /**
     * Further hint, to support inline prompts...
     */
    @Override
    public InlinePromptContext getInlinePromptContext() {
        return inlinePromptContext;
    }

    public void setInlinePromptContext(InlinePromptContext inlinePromptContext) {
        if (this.inlinePromptContext != null) {
            // otherwise the components created for an property edit inline prompt will overwrite the original
            // components on the underlying page (which we go back to if the prompt is cancelled).
            return;
        }
        this.inlinePromptContext = inlinePromptContext;
    }


    private boolean actionWithInlineAsIfEdit;

    /**
     * Whether there is an action configured for {@link PromptStyle#INLINE_AS_IF_EDIT} for this property.
     */
    public boolean hasActionWithInlineAsIfEdit() {
        return actionWithInlineAsIfEdit;
    }

    public void setHasActionWithInlineAsIfEdit(final boolean inlineAsIfEditHint) {
        this.actionWithInlineAsIfEdit = inlineAsIfEditHint;
    }


    // //////////////////////////////////////

    /**
     * transient because only temporary hint.
     */
    private transient ObjectAdapter[] actionArgsHint;

    @Override
    public void setActionArgsHint(ObjectAdapter[] actionArgsHint) {
        this.actionArgsHint = actionArgsHint;
    }

    /**
     * The initial call of choicesXxx() for any given scalar argument needs the current values
     * of all args (possibly as initialized through a defaultNXxx().
     */
    public ObjectAdapter[] getActionArgsHint() {
        return actionArgsHint;
    }

    @Override
    public String toString() {
        return kind.toStringOf(this);
    }
}<|MERGE_RESOLUTION|>--- conflicted
+++ resolved
@@ -24,12 +24,7 @@
 import java.util.Arrays;
 import java.util.Collections;
 import java.util.List;
-<<<<<<< HEAD
 import java.util.stream.Collectors;
-=======
-
-import com.google.common.collect.Lists;
->>>>>>> e9b0a63e
 
 import org.apache.isis.applib.annotation.PromptStyle;
 import org.apache.isis.applib.annotation.Where;
@@ -191,8 +186,8 @@
                     final ScalarModel scalarModel,
                     final ObjectAdapter[] argsIfAvailable,
                     final int paramNumUpdated,
-                    final AuthenticationSession authenticationSession,
-                    final DeploymentCategory deploymentCategory) {
+                    final AuthenticationSession authenticationSession) {
+                
                 final PropertyMemento propertyMemento = scalarModel.getPropertyMemento();
                 final OneToOneAssociation property = propertyMemento.getProperty(scalarModel.getSpecificationLoader());
                 ObjectAdapter parentAdapter = scalarModel.getParentEntityModel().load(ConcurrencyChecking.NO_CHECK);
@@ -426,8 +421,8 @@
                     final ScalarModel scalarModel,
                     final ObjectAdapter[] argsIfAvailable,
                     final int paramNumUpdated,
-                    final AuthenticationSession authenticationSession,
-                    final DeploymentCategory deploymentCategory) {
+                    final AuthenticationSession authenticationSession) {
+                
                 final ActionParameterMemento parameterMemento = scalarModel.getParameterMemento();
                 final ObjectActionParameter actionParameter = parameterMemento.getActionParameter(scalarModel.getSpecificationLoader());
 
@@ -632,8 +627,7 @@
                 final ScalarModel scalarModel,
                 final ObjectAdapter[] argsIfAvailable,
                 final int paramNumUpdated,
-                final AuthenticationSession authenticationSession,
-                final DeploymentCategory deploymentCategory);
+                final AuthenticationSession authenticationSession);
 
         public abstract boolean hasChoices(ScalarModel scalarModel);
         public abstract List<ObjectAdapter> getChoices(
@@ -668,7 +662,6 @@
         public abstract boolean isCollection(final ScalarModel scalarModel);
 
         public abstract String toStringOf(final ScalarModel scalarModel);
-
     }
 
     private final Kind kind;
@@ -852,15 +845,11 @@
         }
 
         if(isCollection()) {
-<<<<<<< HEAD
             final List<ObjectAdapterMemento> listOfMementos = _NullSafe.stream((Iterable<?>) pojo)
                     .map(ObjectAdapterMemento.Functions.fromPojo(getPersistenceSession()))
                     .collect(Collectors.toList());
             final ObjectAdapterMemento memento =
                     ObjectAdapterMemento.createForList(listOfMementos, getTypeOfSpecification().getSpecId());
-=======
-            final ObjectAdapterMemento memento = createForIterable(pojo);
->>>>>>> e9b0a63e
             super.setObjectMemento(memento, getPersistenceSession(), getSpecificationLoader()); // associated value
         } else {
             super.setObject(adapter); // associated value
@@ -882,7 +871,7 @@
 
     public void setPendingAdapter(final ObjectAdapter objectAdapter) {
         if(isCollection()) {
-            final Object pojo = objectAdapter.getObject();
+            final Object pojo = objectAdapter.getPojo();
             final ObjectAdapterMemento memento = createForIterable(pojo);
             setPending(memento);
         } else {
@@ -891,8 +880,9 @@
     }
 
     private ObjectAdapterMemento createForIterable(final Object pojo) {
-        final Iterable iterable = (Iterable) pojo;
-        return ObjectAdapterMemento.createForIterable(iterable, getTypeOfSpecification().getSpecId(), getPersistenceSession());
+        final Iterable<?> iterable = (Iterable<?>) pojo;
+        return ObjectAdapterMemento.createForIterable(
+                iterable, getTypeOfSpecification().getSpecId(), getPersistenceSession());
     }
 
     public boolean whetherHidden() {
