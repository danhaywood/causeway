--- conflicted
+++ resolved
@@ -55,8 +55,8 @@
 @DomainObjectLayout(
         titleUiEvent = DomainObjectList.TitleUiEvent.class,
         iconUiEvent = DomainObjectList.IconUiEvent.class,
-<<<<<<< HEAD
-        cssClassUiEvent = DomainObjectList.CssClassUiEvent.class
+        cssClassUiEvent = DomainObjectList.CssClassUiEvent.class,
+        layoutUiEvent = DomainObjectList.LayoutUiEvent.class
         )
 public class DomainObjectList {
 
@@ -64,25 +64,13 @@
     public static class TitleUiEvent extends IsisApplibModule.TitleUiEvent<DomainObjectList>{ private static final long serialVersionUID = 1L; }
     public static class IconUiEvent extends IsisApplibModule.IconUiEvent<DomainObjectList>{ private static final long serialVersionUID = 1L; }
     public static class CssClassUiEvent extends IsisApplibModule.CssClassUiEvent<DomainObjectList>{ private static final long serialVersionUID = 1L; }
+    public static class LayoutUiEvent extends IsisApplibModule.LayoutUiEvent<DomainObjectList>{ private static final long serialVersionUID = 1L; }
 
 
     // -- domain event classes
     public static abstract class PropertyDomainEvent<T> extends IsisApplibModule.PropertyDomainEvent<DomainObjectList, T> { private static final long serialVersionUID = 1L; }
     public static abstract class CollectionDomainEvent<T> extends IsisApplibModule.CollectionDomainEvent<DomainObjectList, T> { private static final long serialVersionUID = 1L; }
     public static abstract class ActionDomainEvent extends IsisApplibModule.ActionDomainEvent<DomainObjectList> { private static final long serialVersionUID = 1L; }
-=======
-        cssClassUiEvent = DomainObjectList.CssClassUiEvent.class,
-        layoutUiEvent = DomainObjectList.LayoutUiEvent.class
-)
-public class DomainObjectList {
-
-    //region > ui event classes
-    public static class TitleUiEvent extends IsisApplibModule.TitleUiEvent<DomainObjectList>{}
-    public static class IconUiEvent extends IsisApplibModule.IconUiEvent<DomainObjectList>{}
-    public static class CssClassUiEvent extends IsisApplibModule.CssClassUiEvent<DomainObjectList>{}
-    public static class LayoutUiEvent extends IsisApplibModule.LayoutUiEvent<DomainObjectList>{}
-    //endregion
->>>>>>> 4573d5b5
 
 
     // -- constructors
