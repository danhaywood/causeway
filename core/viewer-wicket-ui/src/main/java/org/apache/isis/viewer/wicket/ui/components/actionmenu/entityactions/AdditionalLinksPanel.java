/*
 *  Licensed to the Apache Software Foundation (ASF) under one
 *  or more contributor license agreements.  See the NOTICE file
 *  distributed with this work for additional information
 *  regarding copyright ownership.  The ASF licenses this file
 *  to you under the Apache License, Version 2.0 (the
 *  "License"); you may not use this file except in compliance
 *  with the License.  You may obtain a copy of the License at
 *
 *        http://www.apache.org/licenses/LICENSE-2.0
 *
 *  Unless required by applicable law or agreed to in writing,
 *  software distributed under the License is distributed on an
 *  "AS IS" BASIS, WITHOUT WARRANTIES OR CONDITIONS OF ANY
 *  KIND, either express or implied.  See the License for the
 *  specific language governing permissions and limitations
 *  under the License.
 */

package org.apache.isis.viewer.wicket.ui.components.actionmenu.entityactions;

import java.util.List;

import com.google.common.base.Strings;

import org.apache.wicket.MarkupContainer;
import org.apache.wicket.behavior.AttributeAppender;
import org.apache.wicket.markup.html.WebMarkupContainer;
import org.apache.wicket.markup.html.basic.Label;
import org.apache.wicket.markup.html.link.AbstractLink;
import org.apache.wicket.markup.html.list.ListItem;
import org.apache.wicket.markup.html.list.ListView;

import org.apache.isis.applib.annotation.SemanticsOf;
import org.apache.isis.core.commons.lang.StringExtensions;
import org.apache.isis.core.metamodel.facets.members.cssclassfa.CssClassFaPosition;
import org.apache.isis.viewer.wicket.model.links.LinkAndLabel;
import org.apache.isis.viewer.wicket.model.links.ListOfLinksModel;
import org.apache.isis.viewer.wicket.ui.components.actionmenu.CssClassFaBehavior;
import org.apache.isis.viewer.wicket.ui.panels.PanelAbstract;
import org.apache.isis.viewer.wicket.ui.util.Components;
import org.apache.isis.viewer.wicket.ui.util.CssClassAppender;

public class AdditionalLinksPanel extends PanelAbstract<ListOfLinksModel> {

    private static final long serialVersionUID = 1L;

    private static final String ID_ADDITIONAL_LINK_LIST = "additionalLinkList";
    private static final String ID_ADDITIONAL_LINK_ITEM = "additionalLinkItem";
    private static final String ID_ADDITIONAL_LINK_TITLE = "additionalLinkTitle";

    public static final String ID_ADDITIONAL_LINK = "additionalLink";

    public enum Style {
        INLINE_LIST {
            @Override
            AdditionalLinksPanel newPanel(String id, List<LinkAndLabel> links) {
                return new AdditionalLinksAsListInlinePanel(id, links);
            }
        },
        DROPDOWN {
            @Override
            AdditionalLinksPanel newPanel(String id, List<LinkAndLabel> links) {
                return new AdditionalLinksAsDropDownPanel(id, links);
            }
        };
        abstract AdditionalLinksPanel newPanel(String id, List<LinkAndLabel> links);
    }

    public static AdditionalLinksPanel addAdditionalLinks(
            final MarkupContainer markupContainer,
            final String id,
            final List<LinkAndLabel> links,
            final Style style) {
        if(links.isEmpty()) {
            Components.permanentlyHide(markupContainer, id);
            return null;
        }

        final AdditionalLinksPanel additionalLinksPanel =  style.newPanel(id, links);
        markupContainer.addOrReplace(additionalLinksPanel);
        return additionalLinksPanel;
    }


    protected AdditionalLinksPanel(final String id, final List<LinkAndLabel> links) {
        super(id, new ListOfLinksModel(links));

        final List<LinkAndLabel> linkAndLabels = getModel().getObject();

        final WebMarkupContainer container = new WebMarkupContainer(ID_ADDITIONAL_LINK_LIST);
        addOrReplace(container);

        container.setOutputMarkupId(true);

        setOutputMarkupId(true);

        final ListView<LinkAndLabel> listView = new ListView<LinkAndLabel>(ID_ADDITIONAL_LINK_ITEM, linkAndLabels) {

            private static final long serialVersionUID = 1L;

            @Override
            protected void populateItem(ListItem<LinkAndLabel> item) {
                final LinkAndLabel linkAndLabel = item.getModelObject();

                final AbstractLink link = linkAndLabel.getLink();

                final String itemTitle = first(linkAndLabel.getDisabledReasonIfAny(), linkAndLabel.getDescriptionIfAny());
                if(itemTitle != null) {
                    item.add(new AttributeAppender("title", itemTitle));
<<<<<<< HEAD
                    // ISIS-1615, prevent bootstrap from changing the HTML link's 'title' attribute on client-side;
                    // bootstrap will not touch the 'title' attribute once the HTML link has a 'data-original-title' attribute
                    link.add(new AttributeAppender("data-original-title", ""));
=======
                    // ISIS-1615, prevent bootstrap from changing the HTML link's 'title' attribute on client-side 
                    link.add(new AttributeAppender("data-selector", "true"));
>>>>>>> 34489731
                }

                final Label viewTitleLabel = new Label(ID_ADDITIONAL_LINK_TITLE, linkAndLabel.getLabel());
                if(linkAndLabel.isBlobOrClob()) {
                    link.add(new CssClassAppender("noVeil"));
                }
                if(linkAndLabel.isPrototype()) {
                    link.add(new CssClassAppender("prototype"));
                }
                link.add(new CssClassAppender(linkAndLabel.getActionIdentifier()));

                SemanticsOf semantics = linkAndLabel.getSemantics();
                if (linkAndLabel.getParameters().isNoParameters() && linkAndLabel.getDisabledReasonIfAny() == null) {
                    addConfirmationDialogIfAreYouSureSemantics(link, semantics);
                }

                final String cssClass = linkAndLabel.getCssClass();
                CssClassAppender.appendCssClassTo(link, cssClass);

                viewTitleLabel.add(new CssClassAppender(StringExtensions.asLowerDashed(linkAndLabel.getLabel())));

                link.addOrReplace(viewTitleLabel);

                final String cssClassFa = linkAndLabel.getCssClassFa();
                if(!Strings.isNullOrEmpty(cssClassFa)) {
                    final CssClassFaPosition position = linkAndLabel.getCssClassFaPosition();
                    viewTitleLabel.add(new CssClassFaBehavior(cssClassFa, position));
                }

                item.addOrReplace(link);
            }
        };
        container.addOrReplace(listView);
    }

    private static String first(String... str) {
        for (String s : str) {
            if(s != null) return s;
        }
        return null;
    }

}<|MERGE_RESOLUTION|>--- conflicted
+++ resolved
@@ -108,14 +108,10 @@
                 final String itemTitle = first(linkAndLabel.getDisabledReasonIfAny(), linkAndLabel.getDescriptionIfAny());
                 if(itemTitle != null) {
                     item.add(new AttributeAppender("title", itemTitle));
-<<<<<<< HEAD
+
                     // ISIS-1615, prevent bootstrap from changing the HTML link's 'title' attribute on client-side;
                     // bootstrap will not touch the 'title' attribute once the HTML link has a 'data-original-title' attribute
                     link.add(new AttributeAppender("data-original-title", ""));
-=======
-                    // ISIS-1615, prevent bootstrap from changing the HTML link's 'title' attribute on client-side 
-                    link.add(new AttributeAppender("data-selector", "true"));
->>>>>>> 34489731
                 }
 
                 final Label viewTitleLabel = new Label(ID_ADDITIONAL_LINK_TITLE, linkAndLabel.getLabel());
