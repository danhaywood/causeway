--- conflicted
+++ resolved
@@ -31,13 +31,8 @@
 import javax.jdo.identity.LongIdentity;
 import javax.jdo.identity.ObjectIdentity;
 import javax.jdo.identity.StringIdentity;
-<<<<<<< HEAD
-import org.datanucleus.identity.OID;
-=======
-
 import org.datanucleus.identity.DatastoreId;
 
->>>>>>> ec2a3b6e
 import org.apache.isis.core.metamodel.adapter.oid.RootOid;
 import org.apache.isis.core.metamodel.spec.ObjectSpecId;
 import org.apache.isis.core.metamodel.spec.ObjectSpecification;
@@ -54,16 +49,13 @@
     public static class Exception extends RuntimeException {
         private static final long serialVersionUID = 1L;
 
-        public Exception(final java.lang.Exception ex) {
+        public Exception(java.lang.Exception ex) {
             super(ex);
         }
     }
 
     public static String toOidIdentifier(final Object jdoOid) {
 
-        //
-        // @javax.jdo.annotations.PersistenceCapable(identityType = IdentityType.APPLICATION)
-        //
         if(jdoOid instanceof javax.jdo.identity.ByteIdentity) {
             return "b" + SEPARATOR + jdoOid;
         }
@@ -85,13 +77,7 @@
                 return "u" + SEPARATOR + uuid.toString(); 
             }
         }
-<<<<<<< HEAD
 
-        //
-        // @javax.jdo.annotations.PersistenceCapable(identityType = IdentityType.DATASTORE)
-        //
-        if(jdoOid instanceof OID) {
-=======
         if(jdoOid instanceof DatastoreId) {
             DatastoreId dnOid = (DatastoreId) jdoOid;
             Object keyValue = dnOid.getKeyAsObject();
@@ -100,134 +86,99 @@
             if(keyValue instanceof String) {
                 return "S" + SEPARATOR + keyValue; 
             }
->>>>>>> ec2a3b6e
+            if(keyValue instanceof Long) {
+                return "L" + SEPARATOR + keyValue; 
+            }
 
-            //
-            // prettier handling of common datatypes if possible
-            //
-
-            final OID dnOid = (OID) jdoOid;
-            final Object keyValue = dnOid.getKeyValue();
-
-            if(false) {
-
-                //
-                // 1.8.0 original handling, appending a prefix "L_" or whatever
-                //
-                // if required by user community, we could add a property in isis.properties to enable if requested.
-                //
-
-                if(keyValue instanceof String) {
-                    return "S" + SEPARATOR + keyValue;
-                }
-
-                if(keyValue instanceof Long) {
-                    return "L" + SEPARATOR + keyValue;
-                }
-
-                // 1.8.0 did not support BigDecimal
-
-                if(keyValue instanceof BigInteger) {
-                    return "B" + SEPARATOR + keyValue;
-                }
-
-                if(keyValue instanceof Integer) {
-                    return "I" + SEPARATOR + keyValue;
-                }
-
-            } else {
-
-                if( keyValue instanceof String ||
-                    keyValue instanceof Long ||
-                    keyValue instanceof BigDecimal || // 1.8.0 did not support BigDecimal
-                    keyValue instanceof BigInteger ||
-                    keyValue instanceof Integer) {
-
-                    // no separator
-                    return "" + keyValue;
-                }
+            if(keyValue instanceof BigInteger) {
+                return "B" + SEPARATOR + keyValue; 
+            }
+            if(keyValue instanceof Integer) {
+                return "I" + SEPARATOR + keyValue; 
             }
         }
+
         
         // the JDO spec (5.4.3) requires that OIDs are serializable toString and 
         // recreatable through the constructor
         return jdoOid.getClass().getName().toString() + SEPARATOR + jdoOid.toString();
     }
 
-    private static final List<String> dnPrefixes = Arrays.asList("S", "I", "L", "M", "B");
+    private static List<String> dnPrefixes = Arrays.asList("S", "I", "L", "B");
     
-    public static Object toJdoObjectId(final RootOid oid) {
+    public static Object toJdoObjectId(RootOid oid) {
 
-        final String idStr = oid.getIdentifier();
+        String idStr = oid.getIdentifier();
         final int separatorIdx = idStr.indexOf(SEPARATOR);
+        
+        final String distinguisher = idStr.substring(0, separatorIdx);
+        final String keyStr = idStr.substring(separatorIdx+1);
 
         final ObjectSpecification spec = getSpecificationLoader().lookupBySpecId(oid.getObjectSpecId());
         final JdoPersistenceCapableFacet jdoPcFacet = spec.getFacet(JdoPersistenceCapableFacet.class);
 
-
-        if(separatorIdx != -1) {
-
-            // behaviour for OIDs as of 1.8.0 and previously
-
-            final String distinguisher = idStr.substring(0, separatorIdx);
-            final String keyStr = idStr.substring(separatorIdx + 1);
-
-            final boolean isApplicationIdentity = isApplicationIdentity(jdoPcFacet);
+        if(isApplicationIdentity(jdoPcFacet)) {
 
             if("s".equals(distinguisher)) {
-                if (isApplicationIdentity) {
-                    return keyStr;
-                } else {
-                    return new StringIdentity(objectTypeClassFor(oid), keyStr);
-                }
-            } else if("i".equals(distinguisher)) {
-                if(isApplicationIdentity) {
-                    return Integer.parseInt(keyStr);
-                } else {
-                    return new IntIdentity(objectTypeClassFor(oid), keyStr);
-                }
-            } else if("l".equals(distinguisher)) {
-                if(isApplicationIdentity) {
-                    return Long.parseLong(keyStr);
-                } else {
-                    return new LongIdentity(objectTypeClassFor(oid), keyStr);
-                }
-            } else if("b".equals(distinguisher)) {
-                if(isApplicationIdentity) {
-                    return Byte.parseByte(keyStr);
-                } else {
-                    return new ByteIdentity(objectTypeClassFor(oid), keyStr);
-                }
-            } else if("u".equals(distinguisher)) {
-                if(isApplicationIdentity) {
-                    return UUID.fromString(keyStr);
-                } else {
-                    return new ObjectIdentity(objectTypeClassFor(oid), UUID.fromString(keyStr));
-                }
+                return keyStr;
             }
-
-            if(dnPrefixes.contains(distinguisher)) {
-                return keyStr + "[OID]" + spec.getFullIdentifier();
+            if("i".equals(distinguisher)) {
+                return Integer.parseInt(keyStr);
             }
-
-            final String clsName = distinguisher;
-            try {
-                final Class<?> cls = Thread.currentThread().getContextClassLoader().loadClass(clsName);
-                final Constructor<?> cons = cls.getConstructor(String.class);
-                final Object dnOid = cons.newInstance(keyStr);
-                return dnOid.toString();
-            } catch (ClassNotFoundException | IllegalArgumentException | InstantiationException | IllegalAccessException | SecurityException | InvocationTargetException | NoSuchMethodException e) {
-                throw new JdoObjectIdSerializer.Exception(e);
+            if("l".equals(distinguisher)) {
+                return Long.parseLong(keyStr);
+            }
+            if("b".equals(distinguisher)) {
+                return Byte.parseByte(keyStr);
+            }
+            if("u".equals(distinguisher)) {
+                return UUID.fromString(keyStr);
             }
 
         } else {
 
-            // there was no separator, so this identifier must have been for
-            // @javax.jdo.annotations.PersistenceCapable(identityType = IdentityType.DATASTORE)
-            // for one of the common types (prettier handling)
+            if("s".equals(distinguisher)) {
+                return new StringIdentity(objectTypeClassFor(oid), keyStr);
+            }
+            if("i".equals(distinguisher)) {
+                return new IntIdentity(objectTypeClassFor(oid), keyStr);
+            }
+            if("l".equals(distinguisher)) {
+                return new LongIdentity(objectTypeClassFor(oid), keyStr);
+            }
+            if("b".equals(distinguisher)) {
+                return new ByteIdentity(objectTypeClassFor(oid), keyStr);
+            }
+            if("u".equals(distinguisher)) {
+                return new ObjectIdentity(objectTypeClassFor(oid), UUID.fromString(keyStr));
+            }
+        }
+        
 
-            return idStr + "[OID]" + spec.getFullIdentifier();
-
+        if(dnPrefixes.contains(distinguisher)) {
+			return keyStr + "[OID]" + spec.getFullIdentifier(); 
+        }
+        
+        final String clsName = distinguisher;
+        try {
+            final Class<?> cls = Thread.currentThread().getContextClassLoader().loadClass(clsName);
+            final Constructor<?> cons = cls.getConstructor(String.class);
+            final Object dnOid = cons.newInstance(keyStr);
+            return dnOid.toString();
+        } catch (ClassNotFoundException e) {
+            throw new JdoObjectIdSerializer.Exception(e);
+        } catch (IllegalArgumentException e) {
+            throw new JdoObjectIdSerializer.Exception(e);
+        } catch (InstantiationException e) {
+            throw new JdoObjectIdSerializer.Exception(e);
+        } catch (IllegalAccessException e) {
+            throw new JdoObjectIdSerializer.Exception(e);
+        } catch (InvocationTargetException e) {
+            throw new JdoObjectIdSerializer.Exception(e);
+        } catch (SecurityException e) {
+            throw new JdoObjectIdSerializer.Exception(e);
+        } catch (NoSuchMethodException e) {
+            throw new JdoObjectIdSerializer.Exception(e);
         }
     }
 
@@ -235,12 +186,12 @@
         return jdoPcFacet != null && jdoPcFacet.getIdentityType() == IdentityType.APPLICATION;
     }
 
-    private static Class<?> objectTypeClassFor(final RootOid oid) {
-        final ObjectSpecId objectSpecId = oid.getObjectSpecId();
-        final ObjectSpecification spec = getSpecificationLoader().lookupBySpecId(objectSpecId);
-        final Class<?> correspondingClass = spec.getCorrespondingClass();
-        return correspondingClass;
-    }
+	private static Class<?> objectTypeClassFor(RootOid oid) {
+		final ObjectSpecId objectSpecId = oid.getObjectSpecId();
+		final ObjectSpecification spec = getSpecificationLoader().lookupBySpecId(objectSpecId);
+		final Class<?> correspondingClass = spec.getCorrespondingClass();
+		return correspondingClass;
+	}
 
 	private static SpecificationLoaderSpi getSpecificationLoader() {
 		return IsisContext.getSpecificationLoader();
