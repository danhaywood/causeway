--- conflicted
+++ resolved
@@ -28,8 +28,8 @@
 import java.util.stream.Stream;
 
 import javax.annotation.Nullable;
+import javax.jdo.annotations.PersistenceCapable;
 import javax.xml.bind.annotation.XmlElement;
-
 
 import org.apache.isis.applib.AppManifest;
 import org.apache.isis.applib.annotation.DomainObject;
@@ -51,11 +51,7 @@
 import org.apache.isis.core.commons.factory.InstanceUtil;
 import org.apache.isis.core.commons.lang.ClassFunctions;
 import org.apache.isis.core.metamodel.facetapi.MetaModelRefiner;
-<<<<<<< HEAD
-=======
 import org.apache.isis.core.metamodel.facets.Annotations;
-import org.apache.isis.core.metamodel.layoutmetadata.LayoutMetadataReader;
->>>>>>> 813a3130
 import org.apache.isis.core.metamodel.progmodel.ProgrammingModel;
 import org.apache.isis.core.metamodel.services.ServicesInjector;
 import org.apache.isis.core.metamodel.specloader.ReflectorConstants;
@@ -148,73 +144,45 @@
 
         final ClassDiscovery discovery = ClassDiscoveryPlugin.get().discover(moduleAndFrameworkPackages);
 
-        final Set<Class<?>> domainServiceTypes = discovery.getTypesAnnotatedWith(DomainService.class);
+        final Set<Class<?>> domainServiceTypes = _Sets.newLinkedHashSet();
+        domainServiceTypes.addAll(discovery.getTypesAnnotatedWith(DomainService.class));
+        domainServiceTypes.addAll(discovery.getTypesAnnotatedWith(DomainServiceLayout.class));
+
         final Set<Class<?>> persistenceCapableTypes = PersistenceCapableTypeFinder.find(discovery);
-        final Set<Class<? extends FixtureScript>> fixtureScriptTypes = discovery.getSubTypesOf(FixtureScript.class);
-
-<<<<<<< HEAD
+
+        final Set<Class<? extends FixtureScript>> fixtureScriptTypes = discovery.getSubTypesOf(FixtureScript.class)
+                .stream()
+                .filter(aClass -> {
+                    // the fixtureScript types are introspected just to provide a drop-down when running fixture scripts
+                    // in prototyping mode (though they may be introspected lazily if actually run).
+                    // we therefore try to limit the set of fixture types eagerly introspected at startup
+                    //
+                    // specifically, we ignore as a fixture script if annotated with @Programmatic
+                    // (though directly implementing DiscoverableFixtureScript takes precedence and will NOT ignore)
+                    return DiscoverableFixtureScript.class.isAssignableFrom(aClass) ||
+                            Annotations.getAnnotation(aClass, Programmatic.class) == null;
+                })
+                .collect(Collectors.toSet());
+
+        final Set<Class<?>> domainObjectTypes = _Sets.newLinkedHashSet();
+        domainObjectTypes.addAll(discovery.getTypesAnnotatedWith(DomainObject.class));
+        domainObjectTypes.addAll(discovery.getTypesAnnotatedWith(DomainObjectLayout.class));
+
         final Set<Class<?>> mixinTypes = _Sets.newHashSet();
         mixinTypes.addAll(discovery.getTypesAnnotatedWith(Mixin.class));
-
-        final Set<Class<?>> domainObjectTypes = discovery.getTypesAnnotatedWith(DomainObject.class);
         domainObjectTypes.stream()
         .filter(input -> {
             final DomainObject annotation = input.getAnnotation(DomainObject.class);
-            return annotation.nature() == Nature.MIXIN;
+            return annotation != null && annotation.nature() == Nature.MIXIN;
         })
         .forEach(mixinTypes::add);
 
-        final Set<Class<?>> viewModelTypes = discovery.getTypesAnnotatedWith(ViewModel.class);
-        final Set<Class<?>> xmlElementTypes = discovery.getTypesAnnotatedWith(XmlElement.class);
-=======
-        final Set<Class<?>> domainServiceTypes = Sets.newLinkedHashSet();
-        domainServiceTypes.addAll(reflections.getTypesAnnotatedWith(DomainService.class));
-        domainServiceTypes.addAll(reflections.getTypesAnnotatedWith(DomainServiceLayout.class));
-
-        final Set<Class<?>> persistenceCapableTypes = Sets.newLinkedHashSet();
-        persistenceCapableTypes.addAll(reflections.getTypesAnnotatedWith(PersistenceCapable.class));
-
-        // the fixtureScript types are introspected just to provide a drop-down when running fixture scripts
-        // in prototyping mode (though they may be introspected lazily if actually run).
-        // we therefore try to limit the set of fixture types eagerly introspected at startup
-        final Set<Class<? extends FixtureScript>> fixtureScriptTypes = Sets.newLinkedHashSet();
-        fixtureScriptTypes.addAll(
-            FluentIterable.from(reflections.getSubTypesOf(FixtureScript.class)).
-                filter(new Predicate<Class<?>>(){
-                    @Override
-                    public boolean apply(@Nullable final Class<?> aClass) {
-                        // ignore as a fixture script if annotated with @Programmatic
-                        // (though directly implementing DiscoverableFixtureScript takes precedence and will NOT ignore)
-                        return DiscoverableFixtureScript.class.isAssignableFrom(aClass) ||
-                        Annotations.getAnnotation(aClass, Programmatic.class) == null;
-                    }
-                })
-                .toList());
-
-        final Set<Class<?>> domainObjectTypes = Sets.newLinkedHashSet();
-        domainObjectTypes.addAll(reflections.getTypesAnnotatedWith(DomainObject.class));
-        domainObjectTypes.addAll(reflections.getTypesAnnotatedWith(DomainObjectLayout.class));
-
-        final Set<Class<?>> mixinTypes = Sets.newHashSet();
-        mixinTypes.addAll(reflections.getTypesAnnotatedWith(Mixin.class));
-        mixinTypes.addAll(
-                Lists.newArrayList(Iterables.filter(domainObjectTypes, new Predicate<Class<?>>() {
-                    @Override
-                    public boolean apply(@Nullable final Class<?> input) {
-                        if(input == null) { return false; }
-                        final DomainObject annotation = input.getAnnotation(DomainObject.class);
-                        return annotation != null && annotation.nature() == Nature.MIXIN;
-                    }
-                }))
-        );
-
-        final Set<Class<?>> viewModelTypes = Sets.newLinkedHashSet();
-        viewModelTypes.addAll(reflections.getTypesAnnotatedWith(ViewModel.class));
-        viewModelTypes.addAll(reflections.getTypesAnnotatedWith(ViewModelLayout.class));
-
-        final Set<Class<?>> xmlElementTypes = Sets.newLinkedHashSet();
-        xmlElementTypes.addAll(reflections.getTypesAnnotatedWith(XmlElement.class));
->>>>>>> 813a3130
+        final Set<Class<?>> viewModelTypes = _Sets.newLinkedHashSet();
+        viewModelTypes.addAll(discovery.getTypesAnnotatedWith(ViewModel.class));
+        viewModelTypes.addAll(discovery.getTypesAnnotatedWith(ViewModelLayout.class));
+
+        final Set<Class<?>> xmlElementTypes = _Sets.newLinkedHashSet();
+        xmlElementTypes.addAll(discovery.getTypesAnnotatedWith(XmlElement.class));
 
         // add in any explicitly registered services...
         domainServiceTypes.addAll(appManifest.getAdditionalServices());
