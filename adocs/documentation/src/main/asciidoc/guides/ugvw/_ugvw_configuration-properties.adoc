[[_ugvw_configuration-properties]]
= Configuration Properties
:Notice: Licensed to the Apache Software Foundation (ASF) under one or more contributor license agreements. See the NOTICE file distributed with this work for additional information regarding copyright ownership. The ASF licenses this file to you under the Apache License, Version 2.0 (the "License"); you may not use this file except in compliance with the License. You may obtain a copy of the License at. http://www.apache.org/licenses/LICENSE-2.0 . Unless required by applicable law or agreed to in writing, software distributed under the License is distributed on an "AS IS" BASIS, WITHOUT WARRANTIES OR  CONDITIONS OF ANY KIND, either express or implied. See the License for the specific language governing permissions and limitations under the License.
:_basedir: ../../
:_imagesdir: images/


Wicket configuration properties alter the way in which Apache Isis' Wicket viewer renders domain objects.

== Loading Configuration Properties

Configuration properties are typically stored in `WEB-INF/isis.properties` or in `WEB-INF/viewer_wicket.properties`.

To tell Apache Isis that the Wicket viewer is in use (and should therefore search for the `viewer_wicket.properties` file), add the following to `WEB-INF/web.xml`:

[source, xml]
----
<context-param>
    <param-name>isis.viewers</param-name>
    <param-value>wicket</param-value>
</context-param>
----

Alternatively, because most of these configuration properties tend not to change between environment (development and production), another practice is to load them programmatically from the `AppManifest`:

[source,java]
----
public class MyAppAppManifest extends AppManifestAbstract2 {

    public static final Builder BUILDER = Builder
            .forModule(new MyApplicationModule())
            ...
            .withConfigurationPropertiesFile(
            MyAppManifest.class, "isis-non-changing.properties") ;

    ...
}
----

where `isis-non-changing.properties` is on the classpath in the same package as `MyAppAppManifest`.

Whichever approach is used, the configuration properties from all config files are merged together.


[[_ugvw_configuration-properties_application]]
== Application Identity

Configuration properties that identify the application, in the sign-in page, welcome and about pages.

These also include top-level overrides for CSS and Javascript.

.Application Identity
[cols="2a,1,3a", options="header"]
|===
|Property
|Value +
(_default value_)
|Description

|`isis.viewer.wicket.` +
`application.about`
|Apache Isis ™
|Label used on the about page.

If not specified, then `application.name` is used instead.

|`isis.viewer.wicket.` +
`application.` +
`brandLogoHeader`
|Image URL
|Either the location of the image file (relative to `src/main/webapp`), or an absolute URL.
This is rendered on the header panel.

An image with a size of 160x40 works well.

If not specified, the `application.name` is used instead.


|`isis.viewer.wicket.` +
`application.` +
`brandLogoSignin`
|Image URL
|Either the location of the image file (relative to `src/main/webapp`), or an absolute URL.
This is rendered on the sign-in page.

An image with a size of 400x40 works well.

If not specified, the `application.name` is used instead.

|`isis.viewer.wicket.` +
`application.css`
|File name +
(_`scripts/application.css`_)
|File to read any custom CSS, relative to `src/main/webapp` directory.

|`isis.viewer.wicket.` +
`application.js`
|File name +
(_`scripts/application.js`_)
|File to read any custom Javascript, relative to `src/main/webapp` directory.

|`isis.viewer.wicket.` +
<<<<<<< HEAD
`application.about`
|Text +
(_Apache Isis ™_)
|Label used on the about page.
=======
`application.name`
|Apache Isis ™
|Identifies the application on the sign-in page (unless a `brandLogoSignin` image is configured) and on top-left in the header (unless a `brandLogoHeader` image is configured).

|`isis.viewer.wicket.` +
`application.version`
|(none)
|The version of the application, eg `1.0`, `1.1`, or something more complex such as `20181115.2011.EST-1862.8d8e1c16`.

If present, then this will be shown in the footer on every page as well as on the about page.

See below for further discussion on this topic.
>>>>>>> 4aeada02


|`isis.viewer.wicket.` +
`welcome.file`
|File name +
(_`welcome.html`_)
|Location of the HTML file (relative to `src/main/webapp`) whose contents should be displayed on the application's home page.

Note though that if a xref:../../guides/rgant/rgant.adoc#_rgant-HomePage[@HomePage] action exists, then that will take precedence.

If no welcome file exists, then the value of `welcome.text` is shown as a fallback.

|`isis.viewer.wicket.` +
`welcome.text`
|Text
|To be displayed on the application's home page, used as a fallback if `welcome.file` is not specified.

Note though that if a xref:../../guides/rgant/rgant.adoc#_rgant-HomePage[@HomePage] action exists, then that will take precedence.


|===




=== Application versioning

If the `isis.viewer.wicket.application.version` configuration property is present, then this will be shown in the footer on every page as well as on the about page.

However, maintaining this configuration property manually is likely to be error prone.
An alternative approach is to configure your build system to generate a version identifier automatically.

For example, the version `20181115.2011.EST-1862.8d8e1c16` consists of four parts:

* the date of the build
* the time of the build (to the nearest minute)
* the branch
* the git shaId

This can be computed using a simple script, for example:

[source,bash]
----
DATE=$(date +%Y%m%d.%H%M)
BRANCH=$(echo $GIT_BRANCH | sed 's|^rel/||g' | sed 's|[.]|_|g' | awk -F/ '{ print $NF }')
GIT_SHORT_COMMIT=$(echo $GIT_COMMIT | cut -c1-8)
REVISION=$DATE.$BRANCH.$GIT_SHORT_COMMIT
----

where `$GIT_BRANCH` and `$GIT_COMMIT` are provided by the CI server/build environment.

This environment variable can be passed into the (Maven) build using a system property, for example:

[source,bash]
----
mvn -Drevision=$REVISION clean install
----

If we provide a file `application-version.properties` is in the same package as the app manifest file, but in the `src/main/resources` directory:

[source,ini]
.application-version.properties
----
isis.viewer.wicket.application.version=${revision}
----

then Maven will automatically interpolate the actual revision when this file is copied over to the build (ie `target/classes`) directory.

Finally, this file can be loaded in the app manifest using:

[source,java]
----
public class MyAppManifest extends AppManifestAbstract2 {

    public static final AppManifestAbstract2.Builder BUILDER =
            AppManifestAbstract2.Builder.forModule(new MyApplicationModule())
            .withConfigurationPropertiesFile(
                    MyAppManifest.class, "application-version.properties");

    public MyAppManifest() {
        super(BUILDER);
    }
}
----





[[_ugvw_configuration-properties_sign-in]]
== Sign-in, Sign-up and Remember Me

Configuration properties that influence the behaviour and appearance of the sign-in page.

.Sign-in, Sign-up and Remember Me
[cols="2a,1,3a", options="header"]
|===
|Property
|Value +
(_default value_)
|Description

|`isis.viewer.wicket.` +
`rememberMe.cookieKey`
| ascii chars +
(`_isisWicketRememberMe_`)
|Cookie key holding the (encrypted) 'rememberMe' user/password.
There is generally no need to change this.

Valid values as per link:http://stackoverflow.com/a/1969339/56880[this StackOverflow answer].

|`isis.viewer.wicket.` +
`rememberMe.encryptionKey`
| any string +
(in prod, a random UUID each time)
|Encryption key is used to encrypt the rememberMe user/password.

Apache Isis leverages link:http://wicket.apache.org[Apache Wicket]'s rememberMe support which holds remembered user/passwords in an encrypted cookie.

If a hard-coded and publicly known value were to be used (as was the case prior to `1.13.0`), then it would be possible for rememberMe user/password to be intercepted and decrypted, possibly compromising access.
This configuration property therefore allows a private key to be specified, baked into the application.

If no value is set then, in production, a random UUID will be used as the encryption key.
The net effect of this fallback behaviour is that 'rememberMe' will work, but only until the webapp is restarted (after which the end-user will have to log in again.
In prototype mode, though, a fixed key will still be used; this saves the developer having to login each time.

|`isis.viewer.wicket.` +
`rememberMe.suppress`
| `true`,`false` +
(`_false_`)
|Whether to suppress "remember me" checkbox on the login page.

Further discussion xref:ugvw.adoc#_ugvw_configuration-properties_sign-in_remember-me[below].

|`isis.viewer.wicket.` +
`suppressPasswordReset`
| `true`,`false` +
(`_false_`)
|If user registration is enabled, whether to suppress the "password reset" link on the login page.

Further discussion xref:ugvw.adoc#_ugvw_configuration-properties_sign-in_password-reset[below].

|`isis.viewer.wicket.` +
`suppressRememberMe`
| `true`,`false` +
(`_false_`)
|Whether to suppress "remember me" checkbox on the login page.

Further discussion xref:ugvw.adoc#_ugvw_configuration-properties_sign-in_remember-me[below].

[NOTE]
====
(Deprecated in `1.13.0`, replaced by `rememberMe.suppress`).
====


|`isis.viewer.wicket.` +
`suppressSignUp`
| `true`,`false` +
(`_false_`)
|Whether to suppress "sign-up" link.

Note though that user registration services must also be configured.

Further discussion xref:ugvw.adoc#_ugvw_configuration-properties_sign-in_sign-up[below].


|===



[[_ugvw_configuration-properties_sign-in_remember-me]]
=== Remember Me

The 'remember me' checkbox on the login page can be suppressed, if required, by setting a configuration flag:

[source,ini]
----
isis.viewer.wicket.rememberMe.suppress=true
----


With 'remember me' not suppressed (the default):

image::{_imagesdir}suppress-remember-me/login-page-default.png[width="300px",link="{_imagesdir}suppress-remember-me/login-page-default.png"]

and with the checkbox suppressed:

image::{_imagesdir}suppress-remember-me/login-page-suppress-remember-me.png[width="300px",link="{_imagesdir}suppress-remember-me/login-page-suppress-remember-me.png"]






[[_ugvw_configuration-properties_sign-in_sign-up]]
=== Sign-up

If user registration has been configured, then the Wicket viewer allows the user to sign-up a new account and to reset their password from the login page.

The 'sign up' link can be suppressed, if required, by setting a configuration flag.

[source,ini]
----
isis.viewer.wicket.suppressSignUp=true
----


With 'sign up' not suppressed (the default):

image::{_imagesdir}suppress-sign-up/login-page-default.png[width="300px",link="{_imagesdir}suppress-sign-up/login-page-default.png"]

and with the link suppressed:

image::{_imagesdir}suppress-sign-up/login-page-suppress-sign-up.png[width="300px",link="{_imagesdir}suppress-sign-up/login-page-suppress-sign-up.png"]



[[_ugvw_configuration-properties_sign-in_password-reset]]
=== Password Reset

If user registration has been configured, then the Wicket viewer allows the user to sign-up a new account and to reset their password from the login page.

The 'password reset' link can be suppressed, if required, by setting a configuration flag:

[source,ini]
----
isis.viewer.wicket.suppressPasswordReset=true
----


With 'password reset' not suppressed (the default):

image::{_imagesdir}suppress-password-reset/login-page-default.png[width="300px",link="{_imagesdir}suppress-password-reset/login-page-default.png"]

and with the link suppressed:

image::{_imagesdir}suppress-password-reset/login-page-suppress-password-reset.png[width="300px",link="{_imagesdir}suppress-password-reset/login-page-suppress-password-reset.png"]






[[_ugvw_configuration-properties_header-and-footer]]
== Header and Footer

Configuration properties that influence the appearance of the header and footer panels.

See also the xref:ugvw.adoc#_ugvw_configuration-properties_bookmarks-and-breadcrumbs[bookmarks and breadcrumbs] and xref:ugvw.adoc#_ugvw_configuration-properties_themes
[themes] configuration properties, because these also control UI elements that appear on the header/footer panels.

.Header and Footer
[cols="2a,1,3a", options="header"]
|===
|Property
|Value +
(_default value_)
|Description


|`isis.viewer.wicket.+`
`credit.1.image`
|File path
|File path to a logo image for the first credited organisation, relative to `src/main/webapp` directory.

For example: +
`/images/apache-isis/logo-48x48.png`.

Either/both of `name` and `image` must be defined for the credit to be rendered in the footer.

|`isis.viewer.wicket.+`
`credit.1.name`
|String
|Name of the first credited organisation.

For example: "Apache Isis"

Either/both of `name` and `image` must be defined for the credit to be rendered in the footer.

|`isis.viewer.wicket.+`
`credit.1.url`
|URL
|URL to the website of the first credited organisation.

For example: +
`http://isis.apache.org`.

Optional.

|`isis.viewer.wicket.+`
`credit.2.image`
|File path
|File path to a logo image for the second credited organisation, relative to `src/main/webapp` directory.

Either/both of `name` and `image` must be defined for the credit to be rendered in the footer.

|`isis.viewer.wicket.+`
`credit.2.name`
|String
|Name of the second credited organisation.

Either/both of `name` and `image` must be defined for the credit to be rendered in the footer.

|`isis.viewer.wicket.+`
`credit.2.url`
|URL
|URL to the website of the second credited organisation.

Optional.

|`isis.viewer.wicket.+`
`credit.3.image`
|File path
|File path to a logo image for the third credited organisation, relative to `src/main/webapp` directory.

Either/both of `name` and `image` must be defined for the credit to be rendered in the footer.

|`isis.viewer.wicket.+`
`credit.3.name`
|String
|Name of the third credited organisation.

Either/both of `name` and `image` must be defined for the credit to be rendered in the footer.

|`isis.viewer.wicket.+`
`credit.3.url`
|URL
|URL to the website of the third credited organisation.

Optional.

|
|

|===



[[_ugvw_configuration-properties_presentation]]
== Presentation

These configuration properties that effect the overall presentation and appearance of the viewer.

[NOTE]
====
Some of the properties below use the prefix `isis.viewers.` (rather than the usual `isis.viewer.wicket.`).
====

.Presentation
[cols="2a,1,3a", options="header"]
|===
|Property
|Value +
(default value)
|Description


|`isis.viewers.` +
`collectionLayout.` +
`defaultView`
|`hidden`, `table` +
(`hidden`)
|Default for the default view for all (parented) collections if not explicitly specified using xref:../rgant/rgant.adoc#_rgant-CollectionLayout_defaultView[`@CollectionLayout#defaultView()`]

By default the framework renders (parented) collections as "hidden", ie collapsed.
These can be overridden on a case-by-case basis using the xref:../rgant/rgant.adoc#_rgant-CollectionLayout_defaultView[`@CollectionLayout#defaultView()`] or the corresponding `<collectionLayout defaultView="...">` element in the `Xxx.layout.xml` layout file.

If the majority of collections should be displayed as "table" form, then it is more convenient to specify the default view globally.


|`isis.viewers.` +
`paged.parented`
|positive integer (12)
|Default page size for parented collections (as owned by an object, eg `Customer#getOrders()`)


|`isis.viewers.` +
`paged.standalone`
|positive integer (25)
|Default page size for standalone collections (as returned from an action invocation)


|`isis.viewers.` +
`propertyLayout.` +
`labelPosition`
|`TOP`, `LEFT` +
(`LEFT`)
|Default for label position for all properties if not explicitly specified using xref:../rgant/rgant.adoc#_rgant-PropertyLayout_labelPosition[`@PropertyLayout#labelPosition()`]


If you want a consistent look-n-feel throughout the app, eg all property labels to the top, then it'd be rather frustrating to have to annotate every property.

If these are not present then Apache Isis will render according to internal defaults.
At the time of writing, this means labels are to the left for all datatypes except multiline strings.


|`isis.viewer.wicket.` +
`maxTitleLength` +
`InParentedTables`
| +ve integer +
(`_12_`)
| See further discussion (immediately below).

|`isis.viewer.wicket.` +
`maxTitleLength` +
`InStandaloneTables`
| +ve integer, +
(`_12_`)
| See further discussion (immediately below).

|`isis.viewer.wicket.` +
`maxTitleLengthInTables`
| +ve integer, +
(`_12_`)
| See further discussion (immediately below).

|`isis.viewer.wicket.` +
`promptStyle`
|`dialog`,`inline`, +
`inline_as_if_edit` +
(`inline`)
| whether the prompt for editing a domain object property or invoking an action (associated with a property) is shown inline within the property's form, or instead shown in a modal dialog box.
For actions, `inline_as_if_edit` will suppress the action's button, and instead let the action be invoked as if editing the property.
The net effect is that being able to "edit" complex properties with multiple parts (eg a date) using a multi-argument editor (this editor, in fact, being the action's argument panel).

The property can be overridden on a property-by-property basis using xref:../rgant/rgant.adoc#_rgant-PropertyLayout_promptStyle[`@Property#promptStyle()`]) or  xref:../rgant/rgant.adoc#_rgant-ActionLayout_promptStyle[`@Action#promptStyle()`]).

Note that `inline_as_if_edit` does not make sense for a configuration property default, and will instead be interpreted as `inline`.


|`isis.viewer.wicket.` +
`dialogMode`
| `sidebar`,`modal` +
(`_sidebar_`)
| Whether action prompts with a style of `DIALOG` - as in, `@ActionLayout(promptStyle="DIALOG")` - should be rendered using a sidebar or alternatively in a modal dialog box.

See the discussion on the xref:../ugvw/ugvw.adoc#_ugvw_features_sidebar-vs-modal-dialogs[sidebar vs modal dialogs] feature for further details.

p


|===


Objects whose title is overly long can be cumbersome in titles.
The Wicket viewer has a xref:../ugvw/ugvw.adoc#_ugvw_features_titles-in-tables[mechanism to automatically shorten] the titles of objects specified using `@Title`.
As an alternative/in addition, the viewer can also be configured to simply truncate titles longer than a certain length.

The properties themselves are:

[source,ini]
----
isis.viewer.wicket.maxTitleLengthInStandaloneTables=20
isis.viewer.wicket.maxTitleLengthInParentedTables=8
----

If you wish to use the same value in both cases, you can also specify just:

[source,ini]
----
isis.viewer.wicket.maxTitleLengthInTables=15
----

This is used as a fallback if the more specific properties are not provided.

If no properties are provided, then the Wicket viewer defaults to abbreviating titles to a length of `12`.







[[_ugvw_configuration-properties_bookmarks-and-breadcrumbs]]
== Bookmarks and Breadcrumbs

These configuration properties enable or disable the mechanisms for locating previously accessed objects.

.Bookmarks and Breadcrumbs
[cols="2a,1,3a", options="header"]
|===
|Property
|Value +
(_default value_)
|Description

|`isis.viewer.wicket.` +
`bookmarkedPages.maxSize`
| +ve int +
(`_15_`)
| number of pages to bookmark

|`isis.viewer.wicket.` +
`bookmarkedPages.showChooser`
| +ve int +
(`_15_`)
| whether to show the bookmark panel (top-left in the Wicket viewer)

|`isis.viewer.wicket.` +
`breadcrumbs.showChooser`
| `true`,`false` +
(`_true_`)
| Whether to show chooser for Breadcrumbs (bottom-left footer in the Wicket viewer)



|===




[[_ugvw_configuration-properties_themes]]
== Themes

These configuration properties control the switching of themes.

.Themes
[cols="2a,1,3a", options="header"]
|===
|Property
|Value +
(default value)
|Description

|`isis.viewer.wicket.` +
`themes.enabled`
| comma separated list ...
| \... of bootswatch themes.  Only applies if `themes.showChooser`==`true`.

See further discussion below.

|`isis.viewer.wicket.` +
`themes.initial`
| theme name
| Which theme to show initially.

See further discussion below.

|`isis.viewer.wicket.` +
`themes.showChooser`
| `true`,`false` +
(`_false_`)
| Whether to show chooser for Bootstrap themes.

See further discussion below.

|`isis.viewer.wicket.` +
`themes.default`
| bootswatch theme name +
(`_Flatly_`)
| Which Bootstrap theme to use by default.


|===



The Wicket viewer uses link:http://getbootstrap.com/[Bootstrap] styles and components (courtesy of the https://github.com/l0rdn1kk0n/wicket-bootstrap[Wicket Bootstrap] integration).

By default the viewer uses the "Flatly" theme from http://bootswatch.com[bootswatch.com].
This can be overridden using the following configuration property:

[source,ini]
----
isis.viewer.wicket.themes.initial=Darky
----

[TIP]
====
Set this configuration property to different values for different environments (dev, test, prod) so you can know at a glance which environment you are connected to.
====

The end-user can also be given the choice of changing the theme:

[source,ini]
----
isis.viewer.wicket.themes.showChooser=true
----

.Example 1
image::{_imagesdir}theme-chooser/example-1.png[width="720px",link="{_imagesdir}theme-chooser/example-1.png"]


.Example 2:
image::{_imagesdir}theme-chooser/example-2.png[width="720px",link="{_imagesdir}theme-chooser/example-2.png"]


It is also possible to restrict the themes shown to some subset of those in bootswatch.
This is done using a further
property:

[source,ini]
----
isis.viewer.wicket.themes.enabled=bootstrap-theme,Cosmo,Flatly,Darkly,Sandstone,United
----

where the value is the list of themes (from http://bootswatch.com[bootswatch.com]) to be made available.

[TIP]
====
You can also develop and install a custom themes (eg to fit your company's look-n-feel/interface guidelines); see the xref:../ugvw/ugvw.adoc#_ugvw_extending_custom-bootstrap-theme[Extending] chapter for further details.
====



[[_ugvw_configuration-properties_date-formatting]]
== Date Formatting & Date Picker

These configuration properties influence the way in which date/times are rendered and can be selected using the date/time pickers.

.Date Formatting & Date Picker
[cols="2a,1,3a", options="header"]
|===
|Property
|Value +
(_default value_)
|Description


|`isis.viewer.wicket.` +
`datePattern`
| date format +
(`dd-MM-yyyy`)
|The `SimpleDateFormat` used to render dates.
For the date picker (which uses `moment.js` library), this is converted dynamically into the corresponding `moment.js` format.

|`isis.viewer.wicket.` +
`dateTimePattern`
| date/time format +
(`dd-MM-yyyy HH:mm`)
|The `SimpleDateFormat` used to render date/times.
For the date picker (which uses `moment.js` library), this is
converted dynamically into the corresponding `moment.js` format.

|`isis.viewer.wicket.` +
`datePicker.maxDate`
| ISO format date +
(`2100-01-01T00:00:00.000Z`)
|Specifies a maximum date after which dates may not be specified.

See link:http://eonasdan.github.io/bootstrap-datetimepicker/Options/#maxdate[datetimepicker reference docs] for further details.
The string must be in ISO date format (see link:https://github.com/moment/moment/issues/1407[here]
for further details).

|`isis.viewer.wicket.` +
`datePicker.minDate`
| ISO format date +
(`1900-01-01T00:00:00.000Z`)
|Specifies a minimum date before which dates may not be specified.

See link:http://eonasdan.github.io/bootstrap-datetimepicker/Options/#mindate[datetimepicker reference docs] for further details.
The string must be in ISO date format (see link:https://github.com/moment/moment/issues/1407[here] for further details).


|`isis.viewer.wicket.` +
`timestampPattern`
| date/time format +
(`yyyy-MM-dd HH:mm:ss.SSS`)
|The `SimpleDateFormat` used to render timestamps.




|===


[[_ugvw_configuration-properties_debugging]]
== Debugging

These configuration properties can assist with debugging the behaviour of the Wicket viewer itself.

.Debugging
[cols="2a,1,3a", options="header"]
|===
|Property
|Value +
(_default value_)
|Description

|`isis.viewer.wicket.` +
`ajaxDebugMode`
| `true`,`false` +
(`_false_`)
| whether the Wicket debug mode should be enabled.

|`isis.viewer.wicket.` +
`developmentUtilities.enable`
| `true`,`false` +
(`_false_`)
| when running in production mode, whether to show enable the Wicket development utilities anyway.
From a UI perspective, this will cause the DebugBar to be shown (top-right).

If running in prototyping mode, the development utilities (debug bar) is always enabled.
This feature is primarily just to help track any memory leakage issues that might be suspected when running in production.

|`isis.viewer.wicket.` +
`liveReloadUrl`
| URL
|Specifies the URL if xref:../dg/dg.adoc#__dg_ide_intellij_advanced_gradle-liveReload[live reload] is set up, eg: +

`http://localhost:35729/livereload.js?snipver=1`

|`isis.viewer.wicket.` +
`stripWicketTags`
| `true`,`false` +
(`_true_`)
| Whether to force Wicket tags to be stripped in prototype/development mode.

[NOTE]
====
In 1.7.0 and earlier, the behaviour is different; the Apache Isis Wicket viewer will preserve wicket tags when running in Apache Isis' prototype/development mode, but will still strip wicket tags in Apache Isis' server/deployment mode.

We changed the behaviour in 1.8.0 because we found that Internet Explorer can be sensitive to the presence of Wicket tags.
====

|`isis.viewer.wicket.` +
`wicketSourcePlugin`
| `true`,`false` +
(`_false_`)
| Whether the WicketSource plugin should be enabled; by default it is not enabled.

[WARNING]
====
Enabling this setting can significantly slow down rendering performance of the Wicket viewer.
====

|===









[[_ugvw_configuration-properties_feature-toggles]]
== Feature Toggles

These configuration properties are used to enable/disable features that are either on the way to becoming the default behaviour (but can temporarily be disabled) or conversely for features that are to be removed (but can temporarily be left as enabled).

.Feature Toggles
[cols="2a,1,3a", options="header"]
|===
|Property
|Value +
(_default value_)
|Description

|`isis.viewer.wicket.` +
`disableDependent` +
`ChoiceAutoSelection`
| `true`,`false` +
(`_false_`)
| For dependent choices, whether to automatically select the first dependent (eg subcategory) when the parameter on which it depends (category) changes.

|`isis.viewer.wicket.` +
`disableModalDialogs`
| `true`,`false` +
(`_false_`)
|No longer supported.

|`isis.viewer.wicket.` +
`preventDoubleClick` +
`ForFormSubmit`
| `true`,`false` +
(`_true_`)
| Whether to disable a form submit button after it has been clicked, to prevent users causing an error if they do a double click.

|`isis.viewer.wicket.` +
`preventDoubleClick` +
`ForNoArgAction`
| `true`,`false` +
(`_true_`)
| Whether to disable a no-arg action button after it has been clicked, to prevent users causing an error if they do a double click.


|`isis.viewer.wicket.` +
`redirectEvenIfSameObject`
| `true`,`false` +
(`_false_`)
| By default, an action invocation that returns the same object will result in the page being updated.
The same is true for property edits.

If this setting is enabled, then the viewer will always render to a new page.

[NOTE]
====
Note that the default behaviour is new in `1.15.0`, providing a better end-user experience.
Setting this option retains the behaviour of the viewer pre-`1.15.0`.
====

|`isis.viewer.wicket.` +
`regularCase`
| `true`,`false` +
(`_false_`)
| Ignored for 1.8.0+; in earlier versions forced regular case rather than title case in the UI

|`isis.viewer.wicket.` +
`replaceDisabledTag`- +
`WithReadonlyTag`
| `true`,`false` +
(`_true_`)
| Whether to replace 'disabled' tag with 'readonly' (for link:https://www.w3.org/TR/2014/REC-html5-20141028/forms.html#the-readonly-attribute[w3 spec]-compliant browsers such as for Firefox and Chrome 54+) which prevent copy from 'disabled' fields.

|`isis.viewer.wicket.` +
`useIndicatorForFormSubmit`
| `true`,`false` +
(`_true_`)
| Whether to show an indicator for a form submit button that it has been clicked.

|`isis.viewer.wicket.` +
`useIndicatorForNoArgAction`
| `true`,`false` +
(`_true_`)
| Whether to show an indicator for a no-arg action button that it has been clicked.


|===

<|MERGE_RESOLUTION|>--- conflicted
+++ resolved
@@ -100,12 +100,6 @@
 |File to read any custom Javascript, relative to `src/main/webapp` directory.
 
 |`isis.viewer.wicket.` +
-<<<<<<< HEAD
-`application.about`
-|Text +
-(_Apache Isis ™_)
-|Label used on the about page.
-=======
 `application.name`
 |Apache Isis ™
 |Identifies the application on the sign-in page (unless a `brandLogoSignin` image is configured) and on top-left in the header (unless a `brandLogoHeader` image is configured).
@@ -118,7 +112,6 @@
 If present, then this will be shown in the footer on every page as well as on the about page.
 
 See below for further discussion on this topic.
->>>>>>> 4aeada02
 
 
 |`isis.viewer.wicket.` +
