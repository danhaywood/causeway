[[_cgcom_cutting-a-release]]
= Cutting a Release
:notice: licensed to the apache software foundation (asf) under one or more contributor license agreements. see the notice file distributed with this work for additional information regarding copyright ownership. the asf licenses this file to you under the apache license, version 2.0 (the "license"); you may not use this file except in compliance with the license. you may obtain a copy of the license at. http://www.apache.org/licenses/license-2.0 . unless required by applicable law or agreed to in writing, software distributed under the license is distributed on an "as is" basis, without warranties or  conditions of any kind, either express or implied. see the license for the specific language governing permissions and limitations under the license.
:_basedir: ../../
:_imagesdir: images/
:toc: right


The release process consists of:

* the release manager cutting the release (documented below)
* Members of the Apache Isis PMC xref:../cgcom/cgcom.adoc#_cgcom_verifying-releases[verifying] and voting on the release
* the release manager performing post-release tasks, for either a xref:../cgcom/cgcom.adoc#_cgcom_post-release-successful[successful] or an xref:../cgcom/cgcom.adoc#_cgcom_post-release-unsuccessful[unsuccessful] vote.

Apache Isis itself consists of three separately releasable modules; relative to the link:https://git-wip-us.apache.org/repos/asf/isis/repo?p=isis.git;a=tree[source code root] there are:

* `core`
* `component/example/archetypes/helloworld`
* `component/example/archetypes/simpleapp`

This section details the process for formally releasing Isis modules.  It describes the process for both `core` and then the archetypes.
The subsequent sections describe how other committers can xref:../cgcom/cgcom.adoc#_cgcom_verifying-releases[verify a release] and how the release manager can then perform xref:../cgcom/cgcom.adoc#_cgcom_post-release[post-release] activities and set up for the next development iteration.

If you've not performed a release before, then note that there are some configuration xref:../cgcom/cgcom.adoc#_cgcom_release-process-prereqs[prerequisites] that must be configured first.
In particular, you'll need signed public/private keys, and the ASF Nexus staging repo inlocal `~/.m2/settings.xml` file.

These release notes using bash command line tools.
They should work on Linux and MacOS; for Windows, use mSysGit.




[[__cgcom_cutting-a-release_obtain-consensus]]
== Obtain Consensus

Before releasing `core`, ensure there is consensus on the xref:../../support.adoc#[dev mailing list] that this is the right time for a release.
The discussion should include confirming the version number to be used, and to confirm content.

These discussions should also confirm the version number of the module being released.
This should be in line with our xref:../cgcom/cgcom.adoc#_cgcom_versioning-policy[semantic versioning policy].


Make sure you have a JIRA ticket open against which to perform all commits.
In most cases a JIRA ticket will have been created at the beginning of the previous release cycle.



[[__cgcom_cutting-a-release_set-environment-variables]]
== Set environment variables

We use environment variables to parameterize as many of the steps as possible.
For example:

[source,bash]
----
cd core
export ISISTMP=/c/tmp                               # <1>
export ISISDEV=1.17.0-SNAPSHOT
export ISISREL=1.16.0
export ISISRC=RC1
export ISISBRANCH=release-$ISISREL-$ISISRC
export ISISJIRA=ISIS-9999                           # <2>
export CATALINA_HOME=/c/java/apache-tomcat-8.0.30   # <3>

env | grep ISIS | sort
----
<1> adjust by platform
<2> set to an "umbrella" ticket for all release activities.
(One should exist already, xref:../cgcom/cgcom.adoc#__cgcom_post-release-successful_update-jira_create-new-jira[created at] the beginning of the development cycle now completing).
<3> adjust as required (Tomcat is used to smoke test the simpleapp archetype)

Obviously, alter `$ISISDEV` and `$ISISREL` as required, and bump `$ISISRC` for re-releasing following an xref:../cgcom/cgcom.adoc#_cgcom_post-release-unsuccessful[unsuccessful] releases.

[IMPORTANT]
====
Note that the branch name is *not* the same any of the eventual tag names (eg `isis-1.16.0` or `simpleapp-archetype-1.16.0`).

If they did have the same name, then what would happen is that the `maven-release-plugin` would checkout the (HEAD of the) branch and thus upload a SNAPSHOT to the snapshot repository.
What it should of course do is checkout the tag and then upload that to the release staging repository.
====



[[__cgcom_cutting-a-release_pull-down-code-to-release]]
== Pull down code to release

Set the HEAD of your local git repo to the commit to be released.
This will usually be the tip of the origin's `master` branch.
Then, create a release branch for the version number being released; eg:

[source,bash]
----
git checkout master
git pull --ff-only
git checkout -b $ISISBRANCH
----

All release preparation is done locally; if we are successful, this branch will be merged back into master.


Double check that the version number of the parent pom should reflect the branch name that you are now on (with a `-SNAPSHOT` suffix).
his will normally have been done already during earlier development; but confirm that it has been updated.
If it has not, make the change.

Double check that the version number of the core POM (`core/pom.xml`) should reflect the branch name that you are now on.
For example, if releasing version `1.16.0`, the POM should read:

[source,xml]
----
<groupId>org.apache.isis.core</groupId>
<artifactId>isis</artifactId>
<version>1.16.0-SNAPSHOT</version>
----

Also, check that there are no snapshot dependencies:

[source,bash]
----
grep SNAPSHOT `/bin/find . -name pom.xml | grep -v target | grep -v mothball | sort`
----

The only mention of `SNAPSHOT` should be for the Isis modules about to be released.

[TIP]
====
Obviously, don't update Apache Isis' `SNAPSHOT` references; these get updated by the `mvn release:prepare` command we run later.
====



[[__cgcom_cutting-a-release_releasing-core]]
== Releasing Core

First, we release `core`.
Switch to the appropriate directory:

[source,bash]
----
cd core
----

[[__cgcom_cutting-a-release_releasing-core_set-environment-variables]]
=== Set environment variables

Set additional environment variables for the core "artifact":

[source,bash]
----
export ISISART=isis
export ISISCOR="Y"

env | grep ISIS | sort
----



[[__cgcom_cutting-a-release_releasing-core_license-headers]]
=== License headers

The Apache Release Audit Tool `RAT` (from the http://creadur.apache.org[Apache Creadur] project) checks for missing license header files.
The parent `pom.xml` of each releasable module specifies the RAT Maven plugin, with a number of custom exclusions.

To run the RAT tool, use:

[source,bash]
----
mvn org.apache.rat:apache-rat-plugin:check -D rat.numUnapprovedLicenses=50 -o && \
for a in `/bin/find . -name rat.txt -print`; do grep '!???' $a; done || \
for a in `/bin/find . -name rat.txt -print`; do grep '!AL' $a; done
----

where `rat.numUnapprovedLicenses` property is set to a high figure, temporarily overriding the default value of 0.
This will allow the command to run over all submodules, rather than failing after the first one.
The command writes out a `target\rat.txt` for each submodule.  missing license notes are indicated using the key `!???`.
The `for` command collates all the errors.

Investigate and fix any reported violations, typically by either:

* adding genuinely missing license headers from Java (or other) source files, or
* updating the `&lt;excludes&gt;` element for the `apache-rat-plugin` plugin to ignore test files, log files and any other non-source code files
* also look to remove any stale `&lt;exclude&gt;` entries

To add missing headers, use the groovy script `addmissinglicenses.groovy` (in the `scripts` directory) to automatically insert missing headers for certain file types. The actual files checked are those with extensions specified in the line `def fileEndings = [&quot;.java&quot;, &quot;.htm&quot;]`:

[source,bash]
----
groovy ../scripts/addmissinglicenses.groovy -x
----

(If the `-x` is omitted then the script is run in "dry run" mode).
Once you've fixed all issues, confirm once more that `apache-rat-plugin` no longer reports any license violations, this time leaving the `rat.numUnapprovedLicenses` property to its default, 0:

[source,bash]
----
mvn org.apache.rat:apache-rat-plugin:check -D rat.numUnapprovedLicenses=0 -o && \
for a in `find . -name rat.txt -print`; do grep '!???' $a; done
----


[[__cgcom_cutting-a-release_releasing-core_missing-license-check]]
=== Missing License Check

Although Apache Isis has no dependencies on artifacts with incompatible licenses, the POMs for some of these dependencies (in the Maven central repo) do not necessarily contain the required license information.
Without appropriate additional configuration, this would result in the generated `DEPENDENCIES` file and generated Maven site indicating dependencies as having "unknown" licenses.

Fortunately, Maven allows the missing information to be provided by configuring the `maven-remote-resources-plugin`.
This is stored in the `src/main/appended-resources/supplemental-models.xml` file, relative to the root of each releasable module.

To capture the missing license information, use:

[source,bash]
----
mvn license:download-licenses && \
groovy ../scripts/checkmissinglicenses.groovy
----

The Maven plugin creates a `license.xml` file in the `target/generated-resources` directory of each module.
The script then searches for these `licenses.xml` files, and compares them against the contents of the `supplemental-models.xml` file.

For example, the output could be something like:

[source,bash]
----
licenses to add to supplemental-models.xml:

[org.slf4j, slf4j-api, 1.5.7]
[org.codehaus.groovy, groovy-all, 1.7.2]

licenses to remove from supplemental-models.xml (are spurious):

[org.slf4j, slf4j-api, 1.5.2]
----

If any missing entries are listed or are spurious, then update `supplemental-models.xml` and try again.




[[__cgcom_cutting-a-release_releasing-core_commit-changes]]
=== Commit changes

Commit any changes from the preceding steps:

[source,bash]
----
git commit -am "$ISISJIRA: updates to pom.xml etc for release"
----


[[__cgcom_cutting-a-release_releasing-core_sanity-check]]
=== Sanity check

Perform one last sanity check on the codebase.
Delete all Isis artifacts from your local Maven repo, then build using the `-o` offline flag:

[source,bash]
----
rm -rf ~/.m2/repository/org/apache/isis
mvn clean install -o
----


[[__cgcom_cutting-a-release_releasing-core_release-prepare-dry-run]]
=== Release prepare "dry run"

Most of the work is done using the `mvn release:prepare` goal.
Since this makes a lot of changes, we run it first in "dry run" mode; only if that works do we run the goal for real.

Run the dry-run as follows:

[source,bash]
----
mvn release:prepare -P apache-release -D dryRun=true \
    -DreleaseVersion=$ISISREL \
    -Dtag=$ISISART-$ISISREL \
    -DdevelopmentVersion=$ISISDEV
----

You may be prompted for the gpg passphrase.

[NOTE]
====
Experiments in using `--batch-mode -Dgpg.passphrase=&quot;...&quot;` to fully automate this didn't work; for more info, see http://maven.apache.org/plugins/maven-gpg-plugin/sign-mojo.html[here] (maven release plugin docs) and http://maven.apache.org/maven-release/maven-release-plugin/examples/non-interactive-release.html[here] (maven gpg plugin docs).
====



[[__cgcom_cutting-a-release_releasing-core_release-prepare-proper]]
=== Release prepare "proper"

Assuming this completes successfully, re-run the command, but without the `dryRun` flag and specifying `resume=false` (to ignore the generated `release.properties` file that gets generated as a side-effect of using `git`).
You can also set the `skipTests` flag since they would have been run during the previous dry run:

[source,bash]
----
mvn release:prepare -P apache-release -D resume=false -DskipTests=true \
        -DreleaseVersion=$ISISREL \
        -Dtag=$ISISART-$ISISREL \
        -DdevelopmentVersion=$ISISDEV
----


[TIP]
====
If there are any snags at this stage, then explicitly delete the generated `release.properties` file first before trying again.
====




[[__cgcom_cutting-a-release_releasing-core_post-prepare-sanity-check]]
=== Post-prepare sanity check

You should end up with artifacts in your local repo with the new version (eg `1.16.0`).  This is a good time to do some quick sanity checks; nothing has yet been uploaded:

* unzip the source-release ZIP and check it builds.
* Inspect the `DEPENDENCIES` file, and check it looks correct.

These steps can be performed using the following script:

[source]
----
rm -rf $ISISTMP/$ISISART-$ISISREL
mkdir $ISISTMP/$ISISART-$ISISREL

if [ "$ISISCOR" == "Y" ]; then
    ZIPDIR="$M2_REPO/repository/org/apache/isis/core/$ISISART/$ISISREL"
else
    ZIPDIR="$M2_REPO/repository/org/apache/isis/$ISISCPT/$ISISART/$ISISREL"
fi
echo "cp \"$ZIPDIR/$ISISART-$ISISREL-source-release.zip\" $ISISTMP/$ISISART-$ISISREL/."
cp "$ZIPDIR/$ISISART-$ISISREL-source-release.zip" $ISISTMP/$ISISART-$ISISREL/.

pushd $ISISTMP/$ISISART-$ISISREL
unzip $ISISART-$ISISREL-source-release.zip

cd $ISISART-$ISISREL
mvn clean install

cat DEPENDENCIES

popd
----


[[__cgcom_cutting-a-release_releasing-core_release-perform-upload]]
=== Release perform (Upload)

Once the release has been built locally, it should be uploaded for voting.
This is done by deploying the Maven artifacts to a staging directory (this includes the source release ZIP file which will be voted upon).

The Apache staging repository runs on Nexus server, hosted at https://repository.apache.org[repository.apache.org].
The process of uploading will create a staging repository that is associated with the host (IP address) performing the release.
Once the repository is staged, the newly created staging repository is "closed" in order to make it available to others.

Use:

[source,bash]
----
mvn release:perform -P apache-release \
    -DworkingDirectory=$ISISTMP/$ISISART-$ISISREL/checkout
----

The custom `workingDirectory` prevents file path issues if releasing on Windows.
The command checks out the codebase from the tag, then builds the artifacts, then uploads them to the Apache staging repository:

[source,bash]
----
...
[INFO] --- maven-release-plugin:2.3.2:perform (default-cli) @ isis ---
[INFO] Performing a LOCAL checkout from scm:git:file:///C:\APACHE\isis-git-rw\co
re
[INFO] Checking out the project to perform the release ...
[INFO] Executing: cmd.exe /X /C "git clone --branch release-1.16.0 file:///C:\APACHE\isis-git-rw\core C:\APACHE\isis-git-rw\core\target\checkout"
[INFO] Working directory: C:\APACHE\isis-git-rw\core\target
[INFO] Performing a LOCAL checkout from scm:git:file:///C:\APACHE\isis-git-rw
[INFO] Checking out the project to perform the release ...
[INFO] Executing: cmd.exe /X /C "git clone --branch release-1.16.0 file:///C:\APACHE\isis-git-rw C:\APACHE\isis-git-rw\core\target\checkout"
[INFO] Working directory: C:\APACHE\isis-git-rw\core\target
[INFO] Executing: cmd.exe /X /C "git ls-remote file:///C:\APACHE\isis-git-rw"
[INFO] Working directory: C:\Users\ADMINI~1\AppData\Local\Temp
[INFO] Executing: cmd.exe /X /C "git fetch file:///C:\APACHE\isis-git-rw"
[INFO] Working directory: C:\APACHE\isis-git-rw\core\target\checkout
[INFO] Executing: cmd.exe /X /C "git checkout release-1.16.0"
[INFO] Working directory: C:\APACHE\isis-git-rw\core\target\checkout
[INFO] Executing: cmd.exe /X /C "git ls-files"
[INFO] Working directory: C:\APACHE\isis-git-rw\core\target\checkout
[INFO] Invoking perform goals in directory C:\APACHE\isis-git-rw\core\target\checkout\core
[INFO] Executing goals 'deploy'...
...
----

You may (again) be prompted for gpg passphrase.
All being well this command will complete successfully.
Given that it is uploading code artifacts, it could take a while to complete.





[[__cgcom_cutting-a-release_releasing-the-archetypes]]
== Releasing the Archetypes

Apache Isis archetypes are reverse engineered from example applications.
Once reverse engineered, the source is checked into git (replacing any earlier version of the archetype) and released.

There are currently two archetypes, `simpleapp` and `helloworld`.

[NOTE]
====
If releasing using Windows and Maven >= 3.3.3, then there is an issue that requires a small workaround.

In Maven 3.3.3 the `mvn.bat` file was removed, replaced instead with `mvn.cmd`.
However, `maven-archetype-plugin:2.4` only uses `mvn.bat`; this causes the `archetype:create-from-project` goal to fail.
The fix is to simple: just copy `mvn.cmd` to `mvn.bat`.
====


[[__cgcom_cutting-a-release_releasing-the-archetypes_simpleapp_setup-environment-variables]]
=== Releasing `simpleapp` archetype

Switch to the directory containing the `simpleapp` example:

[source,bash]
----
cd ../example/application/simpleapp
----

[[__cgcom_cutting-a-release_releasing-the-archetypes_simpleapp_setup-environment-variables]]
==== Setup environment variables

Set additional environment variables for the `simpleapp-archetype` artifact:

[source,bash]
----
export ISISART=simpleapp-archetype
export ISISPAR=$ISISREL                 # <1>

export ISISCPT=$(echo $ISISART | cut -d- -f2)
export ISISCPN=$(echo $ISISART | cut -d- -f1)

env | grep ISIS | sort
----
<1> `$ISISPAR` is the version of the Apache Isis core that will act as the archetype's parent.
Usually this is the same as `$ISISREL`.


[[__cgcom_cutting-a-release_releasing-the-archetypes_simpleapp_check-the-example-app]]
==== Check the example app

Update the parent `pom.xml` to reference the _released_ version of Apache Isis core, eg:

[source,xml]
----
<properties>
    <isis.version>1.16.0</isis.version>
    ...
</properties>
----


[NOTE]
====
Previously at this point we used to check for and fix any missing license header notices; however it doesn't make sense for the archetype to include the Apache rat-plugin, so this has been removed.
====



Finally, double check that the app

* builds:
+
[source,bash]
----
mvn clean install
----

* can be run from an IDE
** mainClass=`org.apache.isis.WebServer`
** args=`-m domainapp.application.manifest.DomainAppAppManifestWithFixtures`
** run before: `mvn -f pom-jdo-enhance-all.xml datanucleus:enhance -o` in the root module

* can be run using the mvn jetty plugin:
+
[source,bash]
----
mvn -pl webapp jetty:run
----

* can be packaged and run using the mvn jetty-console plugin:
+
[source,bash]
----
mvn install -Dmavenmixin-jettyconsole
mvn antrun:run -Dmavenmixin-jettyconsole
----

* can be deployed as a WAR
+
[source,bash]
----
cp webapp/target/simpleapp.war $CATALINA_HOME/webapps/ROOT.war
pushd $CATALINA_HOME/bin
sh startup.sh
tail -f ../logs/catalina.out
----
+
quit using:
+
[source,bash]
----
sh shutdown.sh
popd
----

* can be packaged and run using Docker:
+
[source,bash]
----
mvn install -Dmavenmixin-docker -D docker-plugin.imageName=test/simpleapp
docker container run -p 8080:8080 -d test/simpleapp
----
+
[NOTE]
====
On Windows, you may need to enable the Docker daemon first, otherwise the "mvn install" command above will fail:

image::{_imagesdir}docker-daemon.png[width="600px",link="{_imagesdir}docker-daemon.png"]
====

This too should be accessed at link:http://localhost:8080[localhost:8080].


[TIP]
====
The Kitematic UI tool is handy for viewing and interacting with running containers.
====


In each case, check the about page and confirm has been built against non-SNAPSHOT versions of the Apache Isis jars.


[[__cgcom_cutting-a-release_releasing-the-archetypes_simpleapp_create-the-archetype]]
==== Create the archetype

Make sure you are in the correct directory and environment variables are correct.

To recreate the *simpleapp* archetype:

[source,bash]
----
cd example/application/simpleapp
env | grep ISIS | sort
----

Then, run the script:

[source,bash]
----
sh ../../../scripts/recreate-archetype.sh $ISISJIRA
----

The script automatically commits changes; if you wish use `git log` and
`git diff` (or a tool such as SourceTree) to review changes made.


[[__cgcom_cutting-a-release_releasing-the-archetypes_simpleapp_release-prepare]]
=== Release prepare

Switch to the *archetype* directory and execute the `release:prepare`:

[source]
----
cd ../../../example/archetype/$ISISCPN
rm -rf $ISISTMP/checkout
mvn release:prepare -P apache-release \
                -DreleaseVersion=$ISISREL \
                -DdevelopmentVersion=$ISISDEV \
                -Dtag=$ISISART-$ISISREL
----



[[__cgcom_cutting-a-release_releasing-the-archetypes_simpleapp_post-prepare-sanity-check]]
==== Post-prepare sanity check

This is a good point to test the archetype; nothing has yet been uploaded.

_In a different session_, create a new app from the archetype.
First set up environment variables:

[source,bash]
----
export ISISTMP=/c/tmp    # or as required
export ISISCPN=simpleapp
env | grep ISIS | sort
----

Then generate a new app from the archetype:

[source,bash]
----
rm -rf $ISISTMP/test-$ISISCPN

mkdir $ISISTMP/test-$ISISCPN
cd $ISISTMP/test-$ISISCPN
mvn archetype:generate  \
    -D archetypeCatalog=local \
    -D groupId=com.mycompany \
    -D artifactId=myapp \
    -D archetypeGroupId=org.apache.isis.archetype \
    -D archetypeArtifactId=$ISISCPN-archetype
----

Build the newly generated app and test:

[source,bash]
----
cd myapp
mvn clean install -o
mvn -pl webapp jetty:run              # runs as mvn jetty plugin
----



[[__cgcom_cutting-a-release_releasing-the-archetypes_simplapp_release-perform-upload]]
==== Release Perform (upload)

Back in the original session (in the *archetype* directory, `example/archetype/$ISISCPN`), execute `release:perform`:

[source]
----
mvn release:perform -P apache-release \
                -DworkingDirectory=$ISISTMP/checkout
----

This will upload the artifacts to the ASF Nexus repository.


[[__cgcom_cutting-a-release_releasing-the-archetypes_helloworld_setup-environment-variables]]
=== Releasing `helloworld` archetype

We now repeat the procedure for the `helloworld` example app.

Start by switching to the directory containing the `helloworld` example:

[source,bash]
----
cd ../../../example/application/helloworld
----

[[__cgcom_cutting-a-release_releasing-the-archetypes_helloworld_setup-environment-variables]]
==== Setup environment variables

Update additional environment variables for the `helloworld-archetype` artifact:

[source,bash]
----
export ISISART=helloworld-archetype
export ISISPAR=$ISISREL

export ISISCPT=$(echo $ISISART | cut -d- -f2)
export ISISCPN=$(echo $ISISART | cut -d- -f1)

env | grep ISIS | sort
----


[[__cgcom_cutting-a-release_releasing-the-archetypes_helloworld_check-the-example-app]]
==== Check the example app

Update the parent `pom.xml` to reference the _released_ version of Apache Isis core, eg:

[source,xml]
----
<properties>
    <isis.version>1.16.0</isis.version>
    ...
</properties>
----


Finally, double check that the app

* builds:
+
[source,bash]
----
mvn clean install
----

* can be run from an IDE
** mainClass=`org.apache.isis.WebServer`
** args=`-m domainapp.application.HelloWorldAppManifest`
** run before: `mvn datanucleus:enhance -o` in the root module

* can be run using the mvn jetty plugin:
+
[source,bash]
----
mvn jetty:run
----

* can be deployed as a WAR
+
[source,bash]
----
cp target/helloworld.war $CATALINA_HOME/webapps/ROOT.war
pushd $CATALINA_HOME/bin
sh startup.sh
tail -f ../logs/catalina.out
----
+
quit using:
+
[source,bash]
----
sh shutdown.sh
popd
----

This too should be accessed at link:http://localhost:8080[localhost:8080].

In each case, check the about page and confirm has been built against non-SNAPSHOT versions of the Apache Isis jars.


[[__cgcom_cutting-a-release_releasing-the-archetypes_helloworld_create-the-archetype]]
==== Create the archetype

Make sure you are in the correct directory and environment variables are correct.

To recreate the *helloworld* archetype:

[source,bash]
----
cd example/application/helloworld
env | grep ISIS | sort
----

Then, run the script:

[source,bash]
----
sh ../../../scripts/recreate-archetype.sh $ISISJIRA
----

The script automatically commits changes; if you wish use `git log` and
`git diff` (or a tool such as SourceTree) to review changes made.


[[__cgcom_cutting-a-release_releasing-the-archetypes_helloworld_release-prepare]]
=== Release prepare

Switch to the *archetype* directory and execute the `release:prepare`:

[source]
----
cd ../../../example/archetype/$ISISCPN
rm -rf $ISISTMP/checkout
mvn release:prepare -P apache-release \
                -DreleaseVersion=$ISISREL \
                -DdevelopmentVersion=$ISISDEV \
                -Dtag=$ISISART-$ISISREL
----



[[__cgcom_cutting-a-release_releasing-the-archetypes_helloworld_post-prepare-sanity-check]]
==== Post-prepare sanity check

This is a good point to test the archetype; nothing has yet been uploaded.

_In a different session_, create a new app from the archetype.
First set up environment variables:

[source,bash]
----
export ISISTMP=/c/tmp    # or as required
export ISISCPN=helloworld
env | grep ISIS | sort
----

Then generate a new app from the archetype:

[source,bash]
----
rm -rf $ISISTMP/test-$ISISCPN

mkdir $ISISTMP/test-$ISISCPN
cd $ISISTMP/test-$ISISCPN
mvn archetype:generate  \
    -D archetypeCatalog=local \
    -D groupId=com.mycompany \
    -D artifactId=myapp \
    -D archetypeGroupId=org.apache.isis.archetype \
    -D archetypeArtifactId=$ISISCPN-archetype
----

Build the newly generated app and test:

[source,bash]
----
cd myapp
mvn clean install -o
mvn jetty:run
----



[[__cgcom_cutting-a-release_releasing-the-archetypes_simplapp_release-perform-upload]]
==== Release Perform (upload)

Back in the original session (in the *archetype* directory, `example/archetype/$ISISCPN`), execute `release:perform`:

[source]
----
mvn release:perform -P apache-release \
                -DworkingDirectory=$ISISTMP/checkout
----

This will upload the artifacts to the ASF Nexus repository.


[[__cgcom_cutting-a-release_check-close-staging-repo]]
== Check/Close Staging Repo

The `mvn release:perform` commands will have put release artifacts for both `core` and the `simpleapp` archetype into a newly created staging repository on the ASF Nexus repository server.

Log onto http://repository.apache.org[repository.apache.org] (using your ASF LDAP account):

image::{_imagesdir}release-process/nexus-staging-0.png[width="600px",link="{_imagesdir}release-process/nexus-staging-0.png"]

And then check that the release has been staged (select `staging repositories` from left-hand side):

image::{_imagesdir}release-process/nexus-staging-1.png[width="600px",link="{_imagesdir}release-process/nexus-staging-1.png"]

If nothing appears in a staging repo you should stop here and work out why.

Assuming that the repo has been populated, make a note of its repo id; this is needed for the voting thread. In the screenshot above the id is `org.apache.isis-008`.


After checking that the staging repository contains the artifacts that you expect you should close the staging repository. This will make it available so that people can check the release.

Press the Close button and complete the dialog:

image::{_imagesdir}release-process/nexus-staging-2.png[width="600px",link="{_imagesdir}release-process/nexus-staging-2.png"]

Nexus should start the process of closing the repository.

image::{_imagesdir}release-process/nexus-staging-2a.png[width="600px",link="{_imagesdir}release-process/nexus-staging-2a.png"]

All being well, the close should (eventually) complete successfully (keep hitting refresh):

image::{_imagesdir}release-process/nexus-staging-3.png[width="600px",link="{_imagesdir}release-process/nexus-staging-3.png"]

The Nexus repository manager will also email you with confirmation of a successful close.

If Nexus has problems with the key signature, however, then the close will be aborted:

image::{_imagesdir}release-process/nexus-staging-4.png[width="600px",link="{_imagesdir}release-process/nexus-staging-4.png"]

Use `gpg --keyserver hkp://pgp.mit.edu --recv-keys nnnnnnnn` to confirm that the key is available.


[NOTE]
====
Unfortunately, Nexus does not seem to allow subkeys to be used for signing. See xref:../cgcom/cgcom.adoc#_cgcom_key-generation[Key Generation] for more details.
====



[[__cgcom_cutting-a-release_push-branches]]
== Push branches

Push the release branch to origin:

[source,bash]
----
git push -u origin $ISISBRANCH
----

and also push tags for both core and the archetype:

[source]
----
git push origin refs/tags/isis-$ISISREL:refs/tags/isis-$ISISREL-$ISISRC
git push origin refs/tags/simpleapp-archetype-$ISISREL:refs/tags/simpleapp-archetype-$ISISREL-$ISISRC
git push origin refs/tags/helloworld-archetype-$ISISREL:refs/tags/helloworld-archetype-$ISISREL-$ISISRC
git fetch
----

[NOTE]
====
The remote tags aren't visible locally but can be seen https://git-wip-us.apache.org/repos/asf/isis/repo?p=isis.git;a=summary[online].
====



[[__cgcom_cutting-a-release_voting]]
== Voting

Once the artifacts have been uploaded, you can call a vote.

In all cases, votes last for 72 hours and require a +3 (binding) vote from members.

[[__cgcom_cutting-a-release_voting-start-voting-thread]]
=== Start voting thread on link:mailto:&#100;e&#118;&#x40;&#x69;&#x73;&#x69;&#115;&#x2e;&#x61;p&#97;&#x63;&#104;e&#46;&#111;&#114;g[&#100;e&#118;&#x40;&#x69;&#x73;&#x69;&#115;&#x2e;&#x61;p&#97;&#x63;&#104;e&#46;&#111;&#114;g]

The following boilerplate is for a release of the Apache Isis Core. Adapt as required:

Use the following subject, eg:

[source,bash]
----
[VOTE] Apache Isis Core release 1.16.0 RC1
----

And use the following body:

[source,bash]
----
I've cut a release for Apache Isis Core and the two archetypes:

* Core 1.16.0
* HelloWorld Archetype 1.16.0
* SimpleApp Archetype 1.16.0

The source code artifacts have been uploaded to staging repositories on repository.apache.org:

* http://repository.apache.org/content/repositories/orgapacheisis-10xx/org/apache/isis/core/isis/1.16.0/isis-1.16.0-source-release.zip
* http://repository.apache.org/content/repositories/orgapacheisis-10xx/org/apache/isis/archetype/helloworld-archetype/1.16.0/helloworld-archetype-1.16.0-source-release.zip
* http://repository.apache.org/content/repositories/orgapacheisis-10xx/org/apache/isis/archetype/simpleapp-archetype/1.16.0/simpleapp-archetype-1.16.0-source-release.zip

For each zip there is a corresponding signature file (append .asc to the zip's url).

<<<<<<< HEAD
In the source code repo the code has been tagged as isis-1.15.0-RC1, helloworld-archetype-1.15.0-RC1 and simpleapp-archetype-1.15.0-RC1; see https://git-wip-us.apache.org/repos/asf?p=isis.git
=======
In the source code repo the code has been tagged as isis-1.16.0-RC1 and simpleapp-archetype-1.16.0-RC1; see https://git-wip-us.apache.org/repos/asf?p=isis.git
>>>>>>> 563ffff2

For instructions on how to verify the release (build from binaries and/or use in Maven directly), see http://isis.apache.org/guides/cgcom.html#_cgcom_verifying-releases

Please verify the release and cast your vote.  The vote will be open for a minimum of 72 hours.

[ ] +1
[ ]  0
[ ] -1
----

Remember to update:

* the version number (1.16.0 or whatever)
* the release candidate number (`RC1` or whatever)
* the repository id, as provided by Nexus earlier (`orgapacheisis-10xx` or whatever)

Note that the email also references the procedure for other committers to xref:../cgcom/cgcom.adoc#_cgcom_verifying-releases[verify the release].



<|MERGE_RESOLUTION|>--- conflicted
+++ resolved
@@ -933,11 +933,7 @@
 
 For each zip there is a corresponding signature file (append .asc to the zip's url).
 
-<<<<<<< HEAD
-In the source code repo the code has been tagged as isis-1.15.0-RC1, helloworld-archetype-1.15.0-RC1 and simpleapp-archetype-1.15.0-RC1; see https://git-wip-us.apache.org/repos/asf?p=isis.git
-=======
-In the source code repo the code has been tagged as isis-1.16.0-RC1 and simpleapp-archetype-1.16.0-RC1; see https://git-wip-us.apache.org/repos/asf?p=isis.git
->>>>>>> 563ffff2
+In the source code repo the code has been tagged as isis-1.16.0-RC1, helloworld-archetype-1.16.0-RC1 and simpleapp-archetype-1.16.0-RC1; see https://git-wip-us.apache.org/repos/asf?p=isis.git
 
 For instructions on how to verify the release (build from binaries and/or use in Maven directly), see http://isis.apache.org/guides/cgcom.html#_cgcom_verifying-releases
 
