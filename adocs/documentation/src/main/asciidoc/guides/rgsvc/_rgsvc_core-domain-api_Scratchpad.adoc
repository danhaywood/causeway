--- conflicted
+++ resolved
@@ -29,11 +29,7 @@
 ----
 
 This class (`o.a.i.applib.services.scratchpad.Scratchpad`) is also the implementation.
-<<<<<<< HEAD
-The service is just a request-scoped wrapper around a `java.util.Map`.
-=======
 And, as you can see, the service is just a request-scoped wrapper around a `java.util.Map`.
->>>>>>> a3df937c
 
 
 To use an alternative implementation, subclass and use xref:../rgant/rgant.adoc#_rgant-DomainServiceLayout_menuOrder[`@DomainServiceLayout#menuOrder()`] (as explained in the xref:../rgsvc/rgsvc.adoc#__rgsvc_intro_overriding-the-services[introduction] to this guide).
@@ -112,12 +108,6 @@
 
 
 
-<<<<<<< HEAD
-
-
-
-=======
->>>>>>> a3df937c
 
 
 == Related Services
