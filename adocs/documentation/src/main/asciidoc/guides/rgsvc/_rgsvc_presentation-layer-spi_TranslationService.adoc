--- conflicted
+++ resolved
@@ -61,10 +61,6 @@
 
 If the menu items are not required then these can be suppressed either using security or by implementing a xref:../ugbtb/ugbtb.adoc#_ugbtb_hints-and-tips_vetoing-visibility[vetoing subscriber].
 
-<<<<<<< HEAD
-To use an alternative implementation, implement the `TranslationService` interface and use xref:../rgant/rgant.adoc#_rgant-DomainServiceLayout_menuOrder[`@DomainServiceLayout#menuOrder()`] (as explained in the xref:../rgsvc/rgsvc.adoc#__rgsvc_intro_overriding-the-services[introduction] to this guide).
-
-=======
 === Configuration Properties
 
 The default implementation of this domain service recognises the following configuration properties:
@@ -85,7 +81,6 @@
 See xref:../ugbtb/ugbtb.adoc#_ugbtb_i18n[i18n support] to learn more about the translation service.
 
 |===
->>>>>>> a3df937c
 
 
 
