--- conflicted
+++ resolved
@@ -6,11 +6,7 @@
 
 
 
-<<<<<<< HEAD
-The `ClassDiscoveryService` service is used to automatically discover subclasses of any given type on the classpath.
-=======
 The `ClassDiscoveryService2` service (and its various supertypes) is used to automatically discover subclasses of any given type on the classpath.
->>>>>>> a3df937c
 The primary use case is to support "convention-over-configuration" designs that work with a minimum of configuration.
 
 This service is used by the xref:../rgcms/rgcms.adoc#_rgcms_classes_super_FixtureScripts[`FixtureScripts`] service to automatically locate any xref:../rgcms/rgcms.adoc#_rgcms_classes_super_FixtureScript[`FixtureScript`] implementations.
@@ -50,36 +46,9 @@
 
 
 
+
 == Related Services
 
-<<<<<<< HEAD
-The usage will vary depending upon the conventions of the design.
-As of `1.9.0`, the usage of the service has been centralized such that the packages to be scanned are located from the xref:../rgcms/rgcms.adoc#_rgcms_classes_AppManifest-bootstrapping[`AppManifest`]'s `#getModules()` method.
-
-For example, the xref:../ugfun/ugfun.adoc#_ugfun_getting-started_simpleapp-archetype[SimpleApp archetype]'s app manifest includes:
-
-[source,java]
-----
-public class DomainAppAppManifest implements AppManifest {
-    @Override
-    public List<Class<?>> getModules() {
-        return Arrays.asList(
-                DomainAppDomainModule.class,  // domain (entities and repositories)
-                DomainAppFixtureModule.class, // fixtures
-                DomainAppAppModule.class      // home page service etc
-        );
-    }
-    ...
-}
-----
-
-where the three module classes in effect define three different package prefixes to search under (for domain services, fixture scripts and persistent entities).
-
-Other usages of the `ClassDiscoveryService` are likely to work in a similar way, requiring some sort of scope to be specified.
-
-
-=======
 The xref:rgsvc.adoc#_rgsvc_testing_FixtureScripts[`FixtureScripts`] domain service uses `ClassDiscoveryService` to discover ``FixtureScript``s implementations to present in the UI.
 
-Note that the bootstrapping of the framework itself does _not_ use this service (though it does use the same underlying library as the default implementation of this service, namely `org.reflections.Reflections`).
->>>>>>> a3df937c
+Note that the bootstrapping of the framework itself does _not_ use this service (though it does use the same underlying library as the default implementation of this service, namely `org.reflections.Reflections`).