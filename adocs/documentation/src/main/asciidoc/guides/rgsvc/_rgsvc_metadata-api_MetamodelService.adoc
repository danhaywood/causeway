--- conflicted
+++ resolved
@@ -1,20 +1,12 @@
 [[_rgsvc_metadata-api_MetamodelService]]
-<<<<<<< HEAD
 = `MetaModelService`
-=======
-= `MetaModelService6`
->>>>>>> 4aeada02
 :Notice: Licensed to the Apache Software Foundation (ASF) under one or more contributor license agreements. See the NOTICE file distributed with this work for additional information regarding copyright ownership. The ASF licenses this file to you under the Apache License, Version 2.0 (the "License"); you may not use this file except in compliance with the License. You may obtain a copy of the License at. http://www.apache.org/licenses/LICENSE-2.0 . Unless required by applicable law or agreed to in writing, software distributed under the License is distributed on an "AS IS" BASIS, WITHOUT WARRANTIES OR  CONDITIONS OF ANY KIND, either express or implied. See the License for the specific language governing permissions and limitations under the License.
 :_basedir: ../../
 :_imagesdir: images/
 
 
 
-<<<<<<< HEAD
 The `MetaModelService` service provides access to a number of aspects of Apache Isis' internal metamodel.
-=======
-The `MetaModelService6` service (and its various supertypes) provides access to a number of aspects of Apache Isis' internal metamodel.
->>>>>>> 4aeada02
 
 
 [[_rgsvc_metadata-api_MetamodelService_api]]
@@ -25,11 +17,7 @@
 
 [source,java]
 ----
-<<<<<<< HEAD
 public interface MetaModelService {
-=======
-public interface MetaModelService6 {
->>>>>>> 4aeada02
     Class<?> fromObjectType(String objectType);         // <1>
     String toObjectType(Class<?> domainType);           // <2>
     void rebuild(Class<?> domainType);                  // <3>
@@ -55,9 +43,7 @@
     CommandDtoProcessor commandDtoProcessorFor(         // <8>
                         String memberIdentifier);
 
-    // introduced in MetaModelService6
     MetamodelDto pexportMetaModel(final Config config);
-
 
     public static class Config {
         public Config withIgnoreNoop() { ... }
