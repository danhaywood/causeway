--- conflicted
+++ resolved
@@ -17,81 +17,6 @@
 #  under the License.
 #
 
-<<<<<<< HEAD
-global:
-  namespacePartsSkipCount: 3
-
-  sections:
-    App: org.apache.isis.app.*
-    Mavendeps: org.apache.isis.mavendeps.*
-    Testing: org.apache.isis.testing.*
-    Examples: org.apache.isis.examples.*
-
-    Root: org.apache.isis
-    Commons: org.apache.isis.commons.*
-
-    Core: org.apache.isis.core.*
-
-    Persistence: org.apache.isis.persistence
-    JDO: "org.apache.isis.persistence:isis-persistence-jdo.*"
-    JPA: "org.apache.isis.persistence:isis-persistence-jpa.*"
-
-    Security: org.apache.isis.security
-    Bypass: "org.apache.isis.security:isis-security-bypass.*"
-    Keycloak: "org.apache.isis.security:isis-security-keycloak.*"
-    Shiro: "org.apache.isis.security:isis-security-shiro.*"
-
-    Viewer: org.apache.isis.viewer
-    "Restful Objects": "org.apache.isis.viewer:isis-viewer-restfulobjects.*"
-    Wicket: "org.apache.isis.viewer:isis-viewer-wicket.*"
-
-    Valuetypes: org.apache.isis.valuetypes.*
-    "Asciidoc": "org.apache.isis.valuetypes:isis-valuetypes-asciidoc.*"
-    "Markdown": "org.apache.isis.valuetypes:isis-valuetypes-markdown.*"
-    "SSE": "org.apache.isis.valuetypes:isis-valuetypes-ssec.*"
-
-    Mappings: org.apache.isis.mappings
-    #"Outbox Publisher": org.apache.isis.mappings:isis-mappings-jaxrsclient.*
-    "JAX-RS Client Library": "org.apache.isis.mappings:isis-mappings-jaxrsclient.*"
-    #Minio: "org.apache.isis.mappings:isis-mappings-minio.*"
-    "REST Client": "org.apache.isis.mappings:isis-mappings-restclient.*"
-    #"Slack Library": "org.apache.isis.mappings:isis-mappings-slack.*"
-
-    Extensions: org.apache.isis.extensions
-    "Core: Command Log": "org.apache.isis.extensions:isis-extensions-command-log.*"
-    "Core: Command Replay": "org.apache.isis.extensions:isis-extensions-command-replay.*"
-    #"Core: Flyway": "org.apache.isis.extensions:isis-extensions-flyway.*"
-    "Core: Quartz": "org.apache.isis.extensions:isis-extensions-quartz.*"
-    #"Security: Audit Trail": "org.apache.isis.security:isis-extensions-audit-trail.*"
-    "Security: Secman": "org.apache.isis.security:isis-extensions-secman.*"
-    #"Security: Session Log": "org.apache.isis.security:isis-extensions-session-log.*"
-    "Security: Shiro LDAP Realm": "org.apache.isis.security:isis-extensions-shiro-realm-ldap.*"
-    "RO Viewer: CORS": "org.apache.isis.security:isis-extensions-cors.*"
-    "Wicket Viewer: Excel Download": "org.apache.isis.security:isis-extensions-exceldownload.*"
-    "Wicket Viewer: Full Calendar": "org.apache.isis.security:isis-extensions-fullcalendar.*"
-    #"Wicket Viewer: Gmap3": "org.apache.isis.security:isis-extensions-gmap3.*"
-    "Wicket Viewer: Pdf.js": "org.apache.isis.security:isis-extensions-fullcalendar.*"
-
-    Subdomains: org.apache.isis.subdomains
-    "Base": "org.apache.isis.subdomains:isis-subdomains-base.*"
-    #"docx": "org.apache.isis.subdomains:isis-subdomains-docx.*"
-    "Excel": "org.apache.isis.subdomains:isis-subdomains-excel.*"
-    #"Freemarker": "org.apache.isis.subdomains:isis-subdomains-freemarker.*"
-    #"OGNL": "org.apache.isis.subdomains:isis-subdomains-ognl.*"
-    #"PDF Box": "org.apache.isis.subdomains:isis-subdomains-pdfbox.*"
-    "Spring": "org.apache.isis.subdomains:isis-subdomains-spring.*"
-    "XDocReport": "org.apache.isis.subdomains:isis-subdomains-xdocreport.*"
-    #"Zip": "org.apache.isis.subdomains:isis-subdomains-zip.*"
-
-    "Tooling": org.apache.isis.tooling.*
-    "Regression Tests": org.apache.isis.regressiontests.*
-
-    Incubator: org.apache.isis.incubator
-    "Kroviz Client": "org.apache.isis.incubator.clients:isis-client-kroviz.*"
-    "JavaFX Viewer": "org.apache.isis.incubator.viewer:isis-viewer-javafx.*"
-    "Vaadin Viewer": "org.apache.isis.incubator.viewer:isis-viewer-vaadin.*"
-=======
->>>>>>> 909d1105
 
 commands:
   overview:
