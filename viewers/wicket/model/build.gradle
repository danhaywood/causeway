--- conflicted
+++ resolved
@@ -8,15 +8,10 @@
     compile(Libs.wicketExtensions) {
         exclude(module: 'slf4j-api')
     }
-    compile project(':isis-parent:isis:isis-core-webapp')
-    compile project(':isis-parent:isis:isis-viewer-common')
-    testCompile project(':isis-parent:isis:isis-core-internaltestsupport')
-<<<<<<< HEAD
-    testCompile project(':isis-parent:isis:isis-core-metamodel')
-    compile project(':isis-parent:isis:isis-testing:isis-testing-unittestsupport:isis-testing-unittestsupport-applib')
-=======
-    testCompile project(':isis-parent:isis:isis-testing:isis-testing-unittestsupport:isis-testing-unittestsupport-applib')
->>>>>>> cbefe32b
+    compile project(':isis-core-webapp')
+    compile project(':isis-viewer-common')
+    testCompile project(':isis-core-internaltestsupport')
+    testCompile project(':isis-testing:isis-testing-unittestsupport:isis-testing-unittestsupport-applib')
     testCompile(Libs.guava)
 }
 
