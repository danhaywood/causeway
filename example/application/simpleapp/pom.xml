<?xml version="1.0" encoding="UTF-8"?>
<!--
  Licensed to the Apache Software Foundation (ASF) under one
  or more contributor license agreements.  See the NOTICE file
  distributed with this work for additional information
  regarding copyright ownership.  The ASF licenses this file
  to you under the Apache License, Version 2.0 (the
  "License"); you may not use this file except in compliance
  with the License.  You may obtain a copy of the License at
  
         http://www.apache.org/licenses/LICENSE-2.0
         
  Unless required by applicable law or agreed to in writing,
  software distributed under the License is distributed on an
  "AS IS" BASIS, WITHOUT WARRANTIES OR CONDITIONS OF ANY
  KIND, either express or implied.  See the License for the
  specific language governing permissions and limitations
  under the License.
-->
<project xmlns="http://maven.apache.org/POM/4.0.0" xmlns:xsi="http://www.w3.org/2001/XMLSchema-instance"
         xsi:schemaLocation="http://maven.apache.org/POM/4.0.0 http://maven.apache.org/maven-v4_0_0.xsd">
    <modelVersion>4.0.0</modelVersion>

    <groupId>org.apache.isis.example.application</groupId>
    <artifactId>simpleapp</artifactId>
    <version>1.15.0-SNAPSHOT</version>

    <name>SimpleApp Parent</name>

    <packaging>pom</packaging>

    <prerequisites>
        <maven>3.0.4</maven>
    </prerequisites>

    <properties>
<<<<<<< HEAD
        <isis.version>1.15.0-SNAPSHOT</isis.version>
=======
        <isis.version>1.14.0</isis.version>
>>>>>>> 4f2d3c53

        <lombok.version>1.16.10</lombok.version>
        <assertj-core.version>3.6.1</assertj-core.version>

        <mavenmixin-cucumberreporting.version>0.0.2</mavenmixin-cucumberreporting.version>
        <maven-cucumber-reporting.version>3.2.0</maven-cucumber-reporting.version>
        <maven-cucumber-reporting.dependency.log4j.version>2.7</maven-cucumber-reporting.dependency.log4j.version>

        <mavenmixin-datanucleusenhance.version>0.0.4</mavenmixin-datanucleusenhance.version>
        <datanucleus-maven-plugin.version>4.0.5</datanucleus-maven-plugin.version>
        <datanucleus-core.version>4.1.7</datanucleus-core.version>
        <datanucleus-api-jdo.version>4.1.1</datanucleus-api-jdo.version>
        <datanucleus-jodatime.version>4.1.0-release</datanucleus-jodatime.version>

        <mavenmixin-enforcerrelaxed.version>0.0.2</mavenmixin-enforcerrelaxed.version>
        <maven-enforcer-plugin.version>1.4.1</maven-enforcer-plugin.version>

        <mavenmixin-isisswagger.version>0.0.3</mavenmixin-isisswagger.version>
        <mavenmixin-isisvalidate.version>0.0.2</mavenmixin-isisvalidate.version>
        <isis-maven-plugin.version>${isis.version}</isis-maven-plugin.version>

        <mavenmixin-jettyconsole.version>0.0.2</mavenmixin-jettyconsole.version>
        <jetty-console-maven-plugin.version>1.59</jetty-console-maven-plugin.version>
        <maven-antrun-plugin.version>1.8</maven-antrun-plugin.version>

        <mavenmixin-jettywar.version>0.0.2</mavenmixin-jettywar.version>
        <maven-war-plugin.version>2.4</maven-war-plugin.version>
        <jetty-maven-plugin.version>9.3.5.v20151012</jetty-maven-plugin.version>

        <mavenmixin-sourceandjavadoc.version>0.0.2</mavenmixin-sourceandjavadoc.version>
        <maven-javadoc-plugin.version>2.9.1</maven-javadoc-plugin.version>
        <maven-jxr-plugin.version>2.4</maven-jxr-plugin.version>
        <maven-source-plugin.version>2.2.1</maven-source-plugin.version>

        <mavenmixin-standard.version>0.0.3</mavenmixin-standard.version>
        <maven-clean-plugin.version>2.5</maven-clean-plugin.version>
        <maven-project-info-reports-plugin.version>2.9</maven-project-info-reports-plugin.version>
        <maven-resources-plugin.version>2.6</maven-resources-plugin.version>
        <maven-compiler-plugin.version>3.1</maven-compiler-plugin.version>
        <maven-jar-plugin.version>2.4</maven-jar-plugin.version>
        <maven-install-plugin.version>2.5.1</maven-install-plugin.version>
        <maven-deploy-plugin.version>2.8.1</maven-deploy-plugin.version>
        <maven-site-plugin.version>3.3</maven-site-plugin.version>

        <mavenmixin-surefire.version>0.0.4</mavenmixin-surefire.version>
        <maven-surefire-plugin.version>2.19.1</maven-surefire-plugin.version>
        <maven-surefire-report-plugin.version>2.19.1</maven-surefire-report-plugin.version>

        <mavenmixin-staticanalysis.version>0.0.2</mavenmixin-staticanalysis.version>
        <maven-checkstyle-plugin.version>2.11</maven-checkstyle-plugin.version>
        <maven-pmd-plugin.version>3.0.1</maven-pmd-plugin.version>
        <javancss-maven-plugin.version>2.1</javancss-maven-plugin.version>
        <jdepend-maven-plugin.version>2.0-beta-2</jdepend-maven-plugin.version>
        <findbugs-maven-plugin.version>2.5</findbugs-maven-plugin.version>

        <mavenmixin-docker.version>0.0.3</mavenmixin-docker.version>
        <maven-deploy-plugin.version>2.8.1</maven-deploy-plugin.version>
        <docker-maven-plugin.version>0.4.13</docker-maven-plugin.version>
        <gmavenplus-plugin.version>1.5</gmavenplus-plugin.version>

        <mavendeps-isistesting.version>0.0.2</mavendeps-isistesting.version>
        <mavendeps-isisintellij.version>0.0.1</mavendeps-isisintellij.version>
        <mavendeps-isiswebapp.version>0.0.2</mavendeps-isiswebapp.version>

        <compiler-plugin.source>1.7</compiler-plugin.source>
        <compiler-plugin.target>1.7</compiler-plugin.target>
        <compiler-plugin.compilerArgument></compiler-plugin.compilerArgument>

        <compiler-plugin.source>1.7</compiler-plugin.source>
        <compiler-plugin.target>1.7</compiler-plugin.target>
        <compiler-plugin.compilerArgument></compiler-plugin.compilerArgument>

        <project.build.sourceEncoding>UTF-8</project.build.sourceEncoding>
        <project.reporting.outputEncoding>UTF-8</project.reporting.outputEncoding>
    </properties>

    <build>
        <pluginManagement>
            <plugins>
                <!-- mavenmixin-cucumberreporting -->
                <plugin>
                    <groupId>net.masterthought</groupId>
                    <artifactId>maven-cucumber-reporting</artifactId>
                    <version>${maven-cucumber-reporting.version}</version>
                </plugin>

                <!-- mavenmixin-datanucleusenhancer -->
                <plugin>
                    <groupId>org.datanucleus</groupId>
                    <artifactId>datanucleus-maven-plugin</artifactId>
                    <version>${datanucleus-maven-plugin.version}</version>
                </plugin>

                <!-- mavenmixin-enforcerrelaxed -->
                <plugin>
                    <artifactId>maven-enforcer-plugin</artifactId>
                    <version>${maven-enforcer-plugin.version}</version>
                </plugin>

                <!-- mavenmixin-isisvalidate & mavenmixin-isisswagger -->
                <plugin>
                    <groupId>org.apache.isis.tool</groupId>
                    <artifactId>isis-maven-plugin</artifactId>
                    <version>${isis-maven-plugin.version}</version>
                </plugin>

                <!-- mavenmixin-jettyconsole -->
                <plugin>
                    <groupId>org.simplericity.jettyconsole</groupId>
                    <artifactId>jetty-console-maven-plugin</artifactId>
                    <version>${jetty-console-maven-plugin.version}</version>
                </plugin>
                <plugin>
                    <artifactId>maven-antrun-plugin</artifactId>
                    <version>${maven-antrun-plugin.version}</version>
                </plugin>

                <!-- mavenmixin-jettywar -->
                <plugin>
                    <artifactId>maven-war-plugin</artifactId>
                    <version>${maven-war-plugin.version}</version>
                </plugin>
                <plugin>
                    <groupId>org.eclipse.jetty</groupId>
                    <artifactId>jetty-maven-plugin</artifactId>
                    <version>${jetty-maven-plugin.version}</version>
                </plugin>

                <!-- mavenmixin-sourceandjavadoc -->
                <plugin>
                    <artifactId>maven-javadoc-plugin</artifactId>
                    <version>${maven-javadoc-plugin.version}</version>
                </plugin>
                <plugin>
                    <artifactId>maven-jxr-plugin</artifactId>
                    <version>${maven-jxr-plugin.version}</version>
                </plugin>
                <plugin>
                    <artifactId>maven-source-plugin</artifactId>
                    <version>${maven-source-plugin.version}</version>
                </plugin>

                <!-- mavenmixin-standard -->
                <plugin>
                    <artifactId>maven-clean-plugin</artifactId>
                    <version>${maven-clean-plugin.version}</version>
                </plugin>
                <plugin>
                    <artifactId>maven-project-info-reports-plugin</artifactId>
                    <version>${maven-project-info-reports-plugin.version}</version>
                </plugin>
                <plugin>
                    <artifactId>maven-resources-plugin</artifactId>
                    <version>${maven-resources-plugin.version}</version>
                </plugin>
                <plugin>
                    <artifactId>maven-compiler-plugin</artifactId>
                    <version>${maven-compiler-plugin.version}</version>
                </plugin>
                <plugin>
                    <artifactId>maven-jar-plugin</artifactId>
                    <version>${maven-jar-plugin.version}</version>
                </plugin>
                <plugin>
                    <artifactId>maven-install-plugin</artifactId>
                    <version>${maven-install-plugin.version}</version>
                </plugin>
                <plugin>
                    <artifactId>maven-deploy-plugin</artifactId>
                    <version>${maven-deploy-plugin.version}</version>
                </plugin>
                <plugin>
                    <artifactId>maven-site-plugin</artifactId>
                    <version>${maven-site-plugin.version}</version>
                </plugin>

                <!-- mavenmixin-surefire -->
                <plugin>
                    <groupId>org.apache.maven.plugins</groupId>
                    <artifactId>maven-surefire-plugin</artifactId>
                    <version>${maven-surefire-plugin.version}</version>
                </plugin>
                <plugin>
                    <groupId>org.apache.maven.plugins</groupId>
                    <artifactId>maven-surefire-report-plugin</artifactId>
                    <version>${maven-surefire-report-plugin.version}</version>
                </plugin>

                <!-- mavenmixin-staticanalysis -->
                <plugin>
                    <artifactId>maven-checkstyle-plugin</artifactId>
                    <version>${maven-checkstyle-plugin.version}</version>
                </plugin>
                <plugin>
                    <artifactId>maven-pmd-plugin</artifactId>
                    <version>${maven-pmd-plugin.version}</version>
                </plugin>
                <plugin>
                    <groupId>org.codehaus.mojo</groupId>
                    <artifactId>javancss-maven-plugin</artifactId>
                    <version>${javancss-maven-plugin.version}</version>
                </plugin>
                <plugin>
                    <groupId>org.codehaus.mojo</groupId>
                    <artifactId>jdepend-maven-plugin</artifactId>
                    <version>${jdepend-maven-plugin.version}</version>
                </plugin>
                <plugin>
                    <groupId>org.codehaus.mojo</groupId>
                    <artifactId>findbugs-maven-plugin</artifactId>
                    <version>${findbugs-maven-plugin.version}</version>
                </plugin>

                <!-- mavenmixin-docker -->
                <plugin>
                    <groupId>com.spotify</groupId>
                    <artifactId>docker-maven-plugin</artifactId>
                    <version>${docker-maven-plugin.version}</version>
                </plugin>
                <plugin>
                    <groupId>org.codehaus.gmavenplus</groupId>
                    <artifactId>gmavenplus-plugin</artifactId>
                    <version>${gmavenplus-plugin.version}</version>
                </plugin>

            </plugins>
        </pluginManagement>
        <plugins>
            <plugin>
                <groupId>com.github.odavid.maven.plugins</groupId>
                <artifactId>mixin-maven-plugin</artifactId>
                <version>0.1-alpha-39</version>
                <extensions>true</extensions>
                <configuration>
                    <mixins>
                        <mixin>
                            <groupId>com.danhaywood.mavenmixin</groupId>
                            <artifactId>standard</artifactId>
                            <version>${mavenmixin-standard.version}</version>
                        </mixin>
                    </mixins>
                </configuration>
            </plugin>
        </plugins>
    </build>

    <repositories>
        <repository>
            <id>apache.snapshots</id>
            <name>Apache Snapshots</name>
            <url>https://repository.apache.org/content/repositories/snapshots/</url>
            <releases>
                <enabled>false</enabled>
            </releases>
            <snapshots>
                <enabled>true</enabled>
            </snapshots>
        </repository>
        <repository>
            <id>Cloudbees snapshots</id>
            <url>http://repository-estatio.forge.cloudbees.com/snapshot/</url>
            <name>CloudBees Snapshots (and Interim Releases)</name>
            <releases>
                <enabled>true</enabled>
                <updatePolicy>never</updatePolicy>
                <checksumPolicy>fail</checksumPolicy>
            </releases>
            <snapshots>
                <enabled>true</enabled>
                <updatePolicy>never</updatePolicy>
                <checksumPolicy>fail</checksumPolicy>
            </snapshots>
            <layout>default</layout>
        </repository>
        <repository>
            <id>sonatype-snapshots</id>
            <url>https://oss.sonatype.org/content/repositories/snapshots</url>
            <snapshots>
                <enabled>true</enabled>
            </snapshots>
        </repository>
    </repositories>

    <pluginRepositories>
        <pluginRepository>
            <id>estatio.snapshots</id>
            <name>CloudBees Snapshots (and Interim Releases)</name>
            <releases>
                <enabled>true</enabled>
                <updatePolicy>never</updatePolicy>
                <checksumPolicy>fail</checksumPolicy>
            </releases>
            <url>http://repository-estatio.forge.cloudbees.com/snapshot/</url>
            <layout>default</layout>
        </pluginRepository>
    </pluginRepositories>

    <modules>
        <module>module-simple</module>
        <module>application</module>
        <module>webapp</module>
    </modules>

    <dependencyManagement>
        <dependencies>

            <dependency>
                <groupId>org.apache.isis.core</groupId>
                <artifactId>isis</artifactId>
                <version>${isis.version}</version>
                <type>pom</type>
                <scope>import</scope>
            </dependency>

            <!-- this project's own modules -->
            <dependency>
                <groupId>${project.groupId}</groupId>
                <artifactId>simpleapp-module-simple</artifactId>
                <version>${project.version}</version>
            </dependency>
            <dependency>
                <groupId>${project.groupId}</groupId>
                <artifactId>simpleapp-module-simple</artifactId>
                <version>${project.version}</version>
                <type>test-jar</type>
            </dependency>
            <dependency>
                <groupId>${project.groupId}</groupId>
                <artifactId>simpleapp-application</artifactId>
                <version>${project.version}</version>
            </dependency>
            <dependency>
                <groupId>${project.groupId}</groupId>
                <artifactId>simpleapp-webapp</artifactId>
                <version>${project.version}</version>
            </dependency>

            <!-- lombok -->
            <dependency>
                <groupId>org.projectlombok</groupId>
                <artifactId>lombok</artifactId>
                <version>${lombok.version}</version>
                <scope>provided</scope>
            </dependency>

        </dependencies>
    </dependencyManagement>

    <dependencies>
        <dependency>
            <groupId>org.projectlombok</groupId>
            <artifactId>lombok</artifactId>
            <scope>provided</scope>
        </dependency>
    </dependencies>

    <profiles>
        <profile>
            <id>m2e</id>
            <activation>
                <property>
                    <name>m2e.version</name>
                </property>
            </activation>
            <build>
                <directory>target-ide</directory>
            </build>
        </profile>
    </profiles>

</project><|MERGE_RESOLUTION|>--- conflicted
+++ resolved
@@ -34,11 +34,7 @@
     </prerequisites>
 
     <properties>
-<<<<<<< HEAD
         <isis.version>1.15.0-SNAPSHOT</isis.version>
-=======
-        <isis.version>1.14.0</isis.version>
->>>>>>> 4f2d3c53
 
         <lombok.version>1.16.10</lombok.version>
         <assertj-core.version>3.6.1</assertj-core.version>
